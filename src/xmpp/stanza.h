/*
 * stanza.h
 *
 * Copyright (C) 2012 - 2019 James Booth <boothj5@gmail.com>
 * Copyright (C) 2019 - 2022 Michael Vetter <jubalh@iodoru.org>
 *
 * This file is part of Profanity.
 *
 * Profanity is free software: you can redistribute it and/or modify
 * it under the terms of the GNU General Public License as published by
 * the Free Software Foundation, either version 3 of the License, or
 * (at your option) any later version.
 *
 * Profanity is distributed in the hope that it will be useful,
 * but WITHOUT ANY WARRANTY; without even the implied warranty of
 * MERCHANTABILITY or FITNESS FOR A PARTICULAR PURPOSE.  See the
 * GNU General Public License for more details.
 *
 * You should have received a copy of the GNU General Public License
 * along with Profanity.  If not, see <https://www.gnu.org/licenses/>.
 *
 * In addition, as a special exception, the copyright holders give permission to
 * link the code of portions of this program with the OpenSSL library under
 * certain conditions as described in each individual source file, and
 * distribute linked combinations including the two.
 *
 * You must obey the GNU General Public License in all respects for all of the
 * code used other than OpenSSL. If you modify file(s) with this exception, you
 * may extend this exception to your version of the file(s), but you are not
 * obligated to do so. If you do not wish to do so, delete this exception
 * statement from your version. If you delete this exception statement from all
 * source files in the program, then also delete it here.
 *
 */

#ifndef XMPP_STANZA_H
#define XMPP_STANZA_H

#include "config.h"

#include <strophe.h>

#include <xmpp/xmpp.h>

#define STANZA_NAME_ACTIVE    "active"
#define STANZA_NAME_INACTIVE  "inactive"
#define STANZA_NAME_COMPOSING "composing"
#define STANZA_NAME_PAUSED    "paused"
#define STANZA_NAME_GONE      "gone"

#define STANZA_NAME_MESSAGE   "message"
#define STANZA_NAME_BODY      "body"
#define STANZA_NAME_BLOCK     "block"
#define STANZA_NAME_UNBLOCK   "unblock"
#define STANZA_NAME_BLOCKLIST "blocklist"
#define STANZA_NAME_PRESENCE  "presence"
#define STANZA_NAME_PRIORITY  "priority"
#define STANZA_NAME_X         "x"
// XEP-0373: OpenPGP for XMPP
#define STANZA_NAME_OPENPGP          "openpgp"
#define STANZA_NAME_PUPKEY           "pubkey"
#define STANZA_NAME_PUBLIC_KEYS_LIST "public-keys-list"
#define STANZA_NAME_PUBKEY_METADATA  "pubkey-metadata"
#define STANZA_NAME_DATA             "data"
#define STANZA_NAME_METADATA         "metadata"
#define STANZA_NAME_INFO             "info"
#define STANZA_NAME_SHOW             "show"
#define STANZA_NAME_STATUS           "status"
#define STANZA_NAME_IQ               "iq"
#define STANZA_NAME_QUERY            "query"
#define STANZA_NAME_REQUEST          "request"
#define STANZA_NAME_DELAY            "delay"
#define STANZA_NAME_ERROR            "error"
#define STANZA_NAME_PING             "ping"
#define STANZA_NAME_TEXT             "text"
#define STANZA_NAME_SUBJECT          "subject"
#define STANZA_NAME_ITEM             "item"
#define STANZA_NAME_ITEMS            "items"
#define STANZA_NAME_C                "c"
#define STANZA_NAME_IDENTITY         "identity"
#define STANZA_NAME_FEATURE          "feature"
#define STANZA_NAME_INVITE           "invite"
#define STANZA_NAME_REASON           "reason"
#define STANZA_NAME_GROUP            "group"
#define STANZA_NAME_PUBSUB           "pubsub"
#define STANZA_NAME_PUBLISH          "publish"
#define STANZA_NAME_PUBLISH_OPTIONS  "publish-options"
#define STANZA_NAME_SUBSCRIBE        "subscribe"
#define STANZA_NAME_FIELD            "field"
#define STANZA_NAME_STORAGE          "storage"
#define STANZA_NAME_NICK             "nick"
#define STANZA_NAME_PASSWORD         "password"
#define STANZA_NAME_CONFERENCE       "conference"
#define STANZA_NAME_VALUE            "value"
#define STANZA_NAME_DESTROY          "destroy"
#define STANZA_NAME_ACTOR            "actor"
#define STANZA_NAME_ENABLE           "enable"
#define STANZA_NAME_DISABLE          "disable"
#define STANZA_NAME_FILENAME         "filename"
#define STANZA_NAME_SIZE             "size"
#define STANZA_NAME_CONTENT_TYPE     "content-type"
#define STANZA_NAME_SLOT             "slot"
#define STANZA_NAME_PUT              "put"
#define STANZA_NAME_GET              "get"
#define STANZA_NAME_HEADER           "header"
#define STANZA_HEADER_AUTHORIZATION  "Authorization"
#define STANZA_HEADER_COOKIE         "Cookie"
#define STANZA_HEADER_EXPIRES        "Expires"
#define STANZA_NAME_URL              "url"
#define STANZA_NAME_COMMAND          "command"
#define STANZA_NAME_CONFIGURE        "configure"
#define STANZA_NAME_ORIGIN_ID        "origin-id"
#define STANZA_NAME_STANZA_ID        "stanza-id"
#define STANZA_NAME_RESULT           "result"
#define STANZA_NAME_MINIMIZE         "minimize"
#define STANZA_NAME_FIN              "fin"
#define STANZA_NAME_LAST             "last"
#define STANZA_NAME_FIRST            "first"
#define STANZA_NAME_AFTER            "after"
#define STANZA_NAME_BEFORE           "before"
#define STANZA_NAME_MAX              "max"
#define STANZA_NAME_USERNAME         "username"
#define STANZA_NAME_PROPOSE          "propose"
#define STANZA_NAME_REPORT           "report"
#define STANZA_NAME_EVENT            "event"
#define STANZA_NAME_MOOD             "mood"
#define STANZA_NAME_RECEIVED         "received"
#define STANZA_NAME_SENT             "sent"
#define STANZA_NAME_VCARD            "vCard"

// error conditions
#define STANZA_NAME_BAD_REQUEST             "bad-request"
#define STANZA_NAME_CONFLICT                "conflict"
#define STANZA_NAME_FEATURE_NOT_IMPLEMENTED "feature-not-implemented"
#define STANZA_NAME_FORBIDDEN               "forbidden"
#define STANZA_NAME_GONE                    "gone"
#define STANZA_NAME_INTERNAL_SERVER_ERROR   "internal-server-error"
#define STANZA_NAME_ITEM_NOT_FOUND          "item-not-found"
#define STANZA_NAME_JID_MALFORMED           "jid-malformed"
#define STANZA_NAME_NOT_ACCEPTABLE          "not-acceptable"
#define STANZA_NAME_NOT_ALLOWED             "not-allowed"
#define STANZA_NAME_NOT_AUTHORISED          "not-authorised"
#define STANZA_NAME_POLICY_VIOLATION        "policy-violation"
#define STANZA_NAME_RECIPIENT_UNAVAILABLE   "recipient-unavailable"
#define STANZA_NAME_REDIRECT                "redirect"
#define STANZA_NAME_REGISTRATION_REQUIRED   "registration-required"
#define STANZA_NAME_REMOTE_SERVER_NOT_FOUND "remote-server-not-found"
#define STANZA_NAME_REMOTE_SERVER_TIMEOUT   "remote-server-timeout"
#define STANZA_NAME_RESOURCE_CONSTRAINT     "resource-constraint"
#define STANZA_NAME_SERVICE_UNAVAILABLE     "service-unavailable"
#define STANZA_NAME_SUBSCRIPTION_REQUIRED   "subscription-required"
#define STANZA_NAME_UNDEFINED_CONDITION     "undefined-condition"
#define STANZA_NAME_UNEXPECTED_REQUEST      "unexpected-request"

#define STANZA_TYPE_CHAT         "chat"
#define STANZA_TYPE_GROUPCHAT    "groupchat"
#define STANZA_TYPE_HEADLINE     "headline"
#define STANZA_TYPE_NORMAL       "normal"
#define STANZA_TYPE_UNAVAILABLE  "unavailable"
#define STANZA_TYPE_SUBSCRIBE    "subscribe"
#define STANZA_TYPE_SUBSCRIBED   "subscribed"
#define STANZA_TYPE_UNSUBSCRIBED "unsubscribed"
#define STANZA_TYPE_GET          "get"
#define STANZA_TYPE_SET          "set"
#define STANZA_TYPE_ERROR        "error"
#define STANZA_TYPE_RESULT       "result"
#define STANZA_TYPE_SUBMIT       "submit"
#define STANZA_TYPE_CANCEL       "cancel"
#define STANZA_TYPE_MODIFY       "modify"
#define STANZA_TYPE_LIST_MULTI   "list-multi"

#define STANZA_ATTR_TO             "to"
#define STANZA_ATTR_FROM           "from"
#define STANZA_ATTR_STAMP          "stamp"
#define STANZA_ATTR_TYPE           "type"
#define STANZA_ATTR_CODE           "code"
#define STANZA_ATTR_JID            "jid"
#define STANZA_ATTR_NAME           "name"
#define STANZA_ATTR_SUBSCRIPTION   "subscription"
#define STANZA_ATTR_XMLNS          "xmlns"
#define STANZA_ATTR_NICK           "nick"
#define STANZA_ATTR_ASK            "ask"
#define STANZA_ATTR_ID             "id"
#define STANZA_ATTR_SECONDS        "seconds"
#define STANZA_ATTR_NODE           "node"
#define STANZA_ATTR_VER            "ver"
#define STANZA_ATTR_VAR            "var"
#define STANZA_ATTR_HASH           "hash"
#define STANZA_ATTR_CATEGORY       "category"
#define STANZA_ATTR_REASON         "reason"
#define STANZA_ATTR_AUTOJOIN       "autojoin"
#define STANZA_ATTR_PASSWORD       "password"
#define STANZA_ATTR_STATUS         "status"
#define STANZA_ATTR_DATE           "date"
#define STANZA_ATTR_V4_FINGERPRINT "v4-fingerprint"
#define STANZA_ATTR_FILENAME       "filename"
#define STANZA_ATTR_SIZE           "size"
#define STANZA_ATTR_CONTENTTYPE    "content-type"
#define STANZA_ATTR_LABEL          "label"

#define STANZA_TEXT_AWAY   "away"
#define STANZA_TEXT_DND    "dnd"
#define STANZA_TEXT_CHAT   "chat"
#define STANZA_TEXT_XA     "xa"
#define STANZA_TEXT_ONLINE "online"

#define STANZA_NS_STANZAS      "urn:ietf:params:xml:ns:xmpp-stanzas"
#define STANZA_NS_CHATSTATES   "http://jabber.org/protocol/chatstates"
#define STANZA_NS_MUC          "http://jabber.org/protocol/muc"
#define STANZA_NS_MUC_USER     "http://jabber.org/protocol/muc#user"
#define STANZA_NS_MUC_OWNER    "http://jabber.org/protocol/muc#owner"
#define STANZA_NS_MUC_ADMIN    "http://jabber.org/protocol/muc#admin"
#define STANZA_NS_CAPS         "http://jabber.org/protocol/caps"
#define STANZA_NS_PING         "urn:xmpp:ping"
#define STANZA_NS_LASTACTIVITY "jabber:iq:last"
#define STANZA_NS_DATA         "jabber:x:data"
#define STANZA_NS_VERSION      "jabber:iq:version"
#define STANZA_NS_CONFERENCE   "jabber:x:conference"
#define STANZA_NS_CAPTCHA      "urn:xmpp:captcha"
#define STANZA_NS_PUBSUB       "http://jabber.org/protocol/pubsub"
#define STANZA_NS_PUBSUB_OWNER "http://jabber.org/protocol/pubsub#owner"
#define STANZA_NS_PUBSUB_EVENT "http://jabber.org/protocol/pubsub#event"
#define STANZA_NS_PUBSUB_ERROR "http://jabber.org/protocol/pubsub#errors"
#define STANZA_NS_CARBONS      "urn:xmpp:carbons:2"
#define STANZA_NS_HINTS        "urn:xmpp:hints"
#define STANZA_NS_FORWARD      "urn:xmpp:forward:0"
#define STANZA_NS_RECEIPTS     "urn:xmpp:receipts"
#define STANZA_NS_SIGNED       "jabber:x:signed"
#define STANZA_NS_ENCRYPTED    "jabber:x:encrypted"
// XEP-0373: OpenPGP for XMPP
#define STANZA_NS_OPENPGP_0               "urn:xmpp:openpgp:0"
#define STANZA_NS_OPENPGP_0_PUBLIC_KEYS   "urn:xmpp:openpgp:0:public-keys"
#define STANZA_NS_HTTP_UPLOAD             "urn:xmpp:http:upload:0"
#define STANZA_NS_X_OOB                   "jabber:x:oob"
#define STANZA_NS_BLOCKING                "urn:xmpp:blocking"
#define STANZA_NS_COMMAND                 "http://jabber.org/protocol/commands"
#define STANZA_NS_OMEMO                   "eu.siacs.conversations.axolotl"
#define STANZA_NS_OMEMO_DEVICELIST        "eu.siacs.conversations.axolotl.devicelist"
#define STANZA_NS_OMEMO_BUNDLES           "eu.siacs.conversations.axolotl.bundles"
#define STANZA_NS_STABLE_ID               "urn:xmpp:sid:0"
#define STANZA_NS_USER_AVATAR_DATA        "urn:xmpp:avatar:data"
#define STANZA_NS_USER_AVATAR_METADATA    "urn:xmpp:avatar:metadata"
#define STANZA_NS_LAST_MESSAGE_CORRECTION "urn:xmpp:message-correct:0"
#define STANZA_NS_MAM2                    "urn:xmpp:mam:2"
#define STANZA_NS_EXT_GAJIM_BOOKMARKS     "xmpp:gajim.org/bookmarks"
#define STANZA_NS_RSM                     "http://jabber.org/protocol/rsm"
#define STANZA_NS_REGISTER                "jabber:iq:register"
#define STANZA_NS_VOICEREQUEST            "http://jabber.org/protocol/muc#request"
#define STANZA_NS_JINGLE_MESSAGE          "urn:xmpp:jingle-message:0"
#define STANZA_NS_JINGLE_RTP              "urn:xmpp:jingle:apps:rtp:1"
#define STANZA_NS_REPORTING               "urn:xmpp:reporting:1"
#define STANZA_NS_MOOD                    "http://jabber.org/protocol/mood"
#define STANZA_NS_MOOD_NOTIFY             "http://jabber.org/protocol/mood+notify"
#define STANZA_NS_STREAMS                 "http://etherx.jabber.org/streams"
#define STANZA_NS_XMPP_STREAMS            "urn:ietf:params:xml:ns:xmpp-streams"
#define STANZA_NS_VCARD                   "vcard-temp"

#define STANZA_DATAFORM_SOFTWARE "urn:xmpp:dataforms:softwareinfo"

#define STANZA_REPORTING_ABUSE "urn:xmpp:reporting:abuse"
#define STANZA_REPORTING_SPAM  "urn:xmpp:reporting:spam"

typedef struct caps_stanza_t
{
    char* hash;
    char* node;
    char* ver;
} XMPPCaps;

typedef struct presence_stanza_t
{
    Jid* jid;
    char* show;
    char* status;
    int priority;
    GDateTime* last_activity;
} XMPPPresence;

typedef enum {
    STANZA_PARSE_ERROR_NO_FROM,
    STANZA_PARSE_ERROR_INVALID_FROM
} stanza_parse_error_t;

xmpp_stanza_t* stanza_create_bookmarks_storage_request(xmpp_ctx_t* ctx);

xmpp_stanza_t* stanza_create_blocked_list_request(xmpp_ctx_t* ctx);

xmpp_stanza_t* stanza_create_http_upload_request(xmpp_ctx_t* ctx, const char* const id, const char* const jid, HTTPUpload* upload);

xmpp_stanza_t* stanza_enable_carbons(xmpp_ctx_t* ctx);

xmpp_stanza_t* stanza_disable_carbons(xmpp_ctx_t* ctx);

xmpp_stanza_t* stanza_create_chat_state(xmpp_ctx_t* ctx,
                                        const char* const fulljid, const char* const state);

xmpp_stanza_t* stanza_attach_state(xmpp_ctx_t* ctx, xmpp_stanza_t* stanza, const char* const state);
xmpp_stanza_t* stanza_attach_carbons_private(xmpp_ctx_t* ctx, xmpp_stanza_t* stanza);
xmpp_stanza_t* stanza_attach_hints_no_copy(xmpp_ctx_t* ctx, xmpp_stanza_t* stanza);
xmpp_stanza_t* stanza_attach_hints_no_store(xmpp_ctx_t* ctx, xmpp_stanza_t* stanza);
xmpp_stanza_t* stanza_attach_hints_store(xmpp_ctx_t* ctx, xmpp_stanza_t* stanza);
xmpp_stanza_t* stanza_attach_receipt_request(xmpp_ctx_t* ctx, xmpp_stanza_t* stanza);
xmpp_stanza_t* stanza_attach_x_oob_url(xmpp_ctx_t* ctx, xmpp_stanza_t* stanza, const char* const url);
xmpp_stanza_t* stanza_attach_origin_id(xmpp_ctx_t* ctx, xmpp_stanza_t* stanza, const char* const id);
xmpp_stanza_t* stanza_attach_correction(xmpp_ctx_t* ctx, xmpp_stanza_t* stanza, const char* const replace_id);

xmpp_stanza_t* stanza_create_room_join_presence(xmpp_ctx_t* const ctx,
                                                const char* const full_room_jid, const char* const passwd);

xmpp_stanza_t* stanza_create_room_newnick_presence(xmpp_ctx_t* ctx,
                                                   const char* const full_room_jid);

xmpp_stanza_t* stanza_create_room_leave_presence(xmpp_ctx_t* ctx,
                                                 const char* const room, const char* const nick);

xmpp_stanza_t* stanza_create_roster_iq(xmpp_ctx_t* ctx);
xmpp_stanza_t* stanza_create_ping_iq(xmpp_ctx_t* ctx, const char* const target);
xmpp_stanza_t* stanza_create_disco_info_iq(xmpp_ctx_t* ctx, const char* const id,
                                           const char* const to, const char* const node);

xmpp_stanza_t* stanza_create_last_activity_iq(xmpp_ctx_t* ctx, const char* const id,
                                              const char* const to);

xmpp_stanza_t* stanza_create_invite(xmpp_ctx_t* ctx, const char* const room,
                                    const char* const contact, const char* const reason, const char* const password);
xmpp_stanza_t* stanza_create_mediated_invite(xmpp_ctx_t* ctx, const char* const room,
                                             const char* const contact, const char* const reason);

gboolean stanza_contains_chat_state(xmpp_stanza_t* stanza);

GDateTime* stanza_get_delay(xmpp_stanza_t* const stanza);
GDateTime* stanza_get_delay_from(xmpp_stanza_t* const stanza, gchar* from);
GDateTime* stanza_get_oldest_delay(xmpp_stanza_t* const stanza);

gboolean stanza_is_muc_presence(xmpp_stanza_t* const stanza);
gboolean stanza_is_muc_self_presence(xmpp_stanza_t* const stanza,
                                     const char* const self_jid);
gboolean stanza_is_room_nick_change(xmpp_stanza_t* const stanza);
gboolean stanza_muc_requires_config(xmpp_stanza_t* const stanza);

const char* stanza_get_new_nick(xmpp_stanza_t* const stanza);
xmpp_stanza_t* stanza_create_instant_room_request_iq(xmpp_ctx_t* ctx, const char* const room_jid);
xmpp_stanza_t* stanza_create_instant_room_destroy_iq(xmpp_ctx_t* ctx, const char* const room_jid);
xmpp_stanza_t* stanza_create_room_config_request_iq(xmpp_ctx_t* ctx, const char* const room_jid);
xmpp_stanza_t* stanza_create_room_config_cancel_iq(xmpp_ctx_t* ctx, const char* const room_jid);
xmpp_stanza_t* stanza_create_room_config_submit_iq(xmpp_ctx_t* ctx, const char* const room, DataForm* form);
xmpp_stanza_t* stanza_create_room_affiliation_list_iq(xmpp_ctx_t* ctx, const char* const room,
                                                      const char* const affiliation);
xmpp_stanza_t* stanza_create_room_affiliation_set_iq(xmpp_ctx_t* ctx, const char* const room, const char* const jid,
                                                     const char* const affiliation, const char* const reason);
xmpp_stanza_t* stanza_create_room_role_set_iq(xmpp_ctx_t* const ctx, const char* const room, const char* const jid,
                                              const char* const role, const char* const reason);
xmpp_stanza_t* stanza_create_room_role_list_iq(xmpp_ctx_t* ctx, const char* const room, const char* const role);

xmpp_stanza_t* stanza_create_room_subject_message(xmpp_ctx_t* ctx, const char* const room, const char* const subject);
xmpp_stanza_t* stanza_create_room_kick_iq(xmpp_ctx_t* const ctx, const char* const room, const char* const nick,
                                          const char* const reason);

xmpp_stanza_t* stanza_create_command_exec_iq(xmpp_ctx_t* ctx, const char* const target, const char* const node);
xmpp_stanza_t* stanza_create_command_config_submit_iq(xmpp_ctx_t* ctx, const char* const room, const char* const node, const char* const sessionid, DataForm* form);

void stanza_attach_publish_options_va(xmpp_ctx_t* const ctx, xmpp_stanza_t* const iq, int count, ...);
void stanza_attach_publish_options(xmpp_ctx_t* const ctx, xmpp_stanza_t* const iq, const char* const option, const char* const value);

xmpp_stanza_t* stanza_create_omemo_devicelist_request(xmpp_ctx_t* ctx, const char* const id, const char* const jid);
xmpp_stanza_t* stanza_create_omemo_devicelist_subscribe(xmpp_ctx_t* ctx, const char* const jid);
xmpp_stanza_t* stanza_create_omemo_devicelist_publish(xmpp_ctx_t* ctx, GList* const ids);
xmpp_stanza_t* stanza_create_omemo_bundle_publish(xmpp_ctx_t* ctx, const char* const id, uint32_t device_id, const unsigned char* const identity_key, size_t identity_key_length, const unsigned char* const signed_prekey, size_t signed_prekey_length, const unsigned char* const signed_prekey_signature, size_t signed_prekey_signature_length, GList* const prekeys, GList* const prekeys_id, GList* const prekeys_length);
xmpp_stanza_t* stanza_create_omemo_bundle_request(xmpp_ctx_t* ctx, const char* const id, const char* const jid, uint32_t device_id);

xmpp_stanza_t* stanza_create_pubsub_configure_request(xmpp_ctx_t* ctx, const char* const id, const char* const jid, const char* const node);
xmpp_stanza_t* stanza_create_pubsub_configure_submit(xmpp_ctx_t* ctx, const char* const id, const char* const jid, const char* const node, DataForm* form);

int stanza_get_idle_time(xmpp_stanza_t* const stanza);

void stanza_attach_priority(xmpp_ctx_t* const ctx, xmpp_stanza_t* const presence, const int pri);
void stanza_attach_last_activity(xmpp_ctx_t* const ctx, xmpp_stanza_t* const presence, const int idle);
void stanza_attach_caps(xmpp_ctx_t* const ctx, xmpp_stanza_t* const presence);
void stanza_attach_show(xmpp_ctx_t* const ctx, xmpp_stanza_t* const presence, const char* const show);
void stanza_attach_status(xmpp_ctx_t* const ctx, xmpp_stanza_t* const presence, const char* const status);

xmpp_stanza_t* stanza_create_caps_query_element(xmpp_ctx_t* ctx);
char* stanza_create_caps_sha1_from_query(xmpp_stanza_t* const query);
EntityCapabilities* stanza_create_caps_from_query_element(xmpp_stanza_t* query);

const char* stanza_get_presence_string_from_type(resource_presence_t presence_type);
xmpp_stanza_t* stanza_create_software_version_iq(xmpp_ctx_t* ctx, const char* const fulljid);
xmpp_stanza_t* stanza_create_disco_items_iq(xmpp_ctx_t* ctx, const char* const id, const char* const jid, const char* const node);

char* stanza_get_status(xmpp_stanza_t* stanza, char* def);
char* stanza_get_show(xmpp_stanza_t* stanza, char* def);

xmpp_stanza_t* stanza_create_roster_set(xmpp_ctx_t* ctx, const char* const id, const char* const jid,
                                        const char* const handle, GSList* groups);
xmpp_stanza_t* stanza_create_roster_remove_set(xmpp_ctx_t* ctx, const char* const barejid);

char* stanza_get_error_message(xmpp_stanza_t* const stanza);

GSList* stanza_get_status_codes_by_ns(xmpp_stanza_t* const stanza, char* ns);
gboolean stanza_room_destroyed(xmpp_stanza_t* stanza);
const char* stanza_get_muc_destroy_alternative_room(xmpp_stanza_t* stanza);
char* stanza_get_muc_destroy_alternative_password(xmpp_stanza_t* stanza);
char* stanza_get_muc_destroy_reason(xmpp_stanza_t* stanza);
const char* stanza_get_actor(xmpp_stanza_t* stanza);
char* stanza_get_reason(xmpp_stanza_t* stanza);

GHashTable* stanza_get_service_contact_addresses(xmpp_ctx_t* ctx, xmpp_stanza_t* stanza);

Resource* stanza_resource_from_presence(XMPPPresence* presence);
XMPPPresence* stanza_parse_presence(xmpp_stanza_t* stanza, int* err);
void stanza_free_presence(XMPPPresence* presence);

char* stanza_text_strdup(xmpp_stanza_t* stanza);

XMPPCaps* stanza_parse_caps(xmpp_stanza_t* const stanza);
void stanza_free_caps(XMPPCaps* caps);

xmpp_stanza_t* stanza_create_avatar_retrieve_data_request(xmpp_ctx_t* ctx, const char* stanza_id, const char* const item_id, const char* const jid);
xmpp_stanza_t* stanza_create_avatar_data_publish_iq(xmpp_ctx_t* ctx, const char* img_data, gsize len);
xmpp_stanza_t* stanza_create_avatar_metadata_publish_iq(xmpp_ctx_t* ctx, const char* img_data, gsize len, int height, int width);
<<<<<<< HEAD
xmpp_stanza_t* stanza_create_vcard_request_iq(xmpp_ctx_t* ctx, const char* const jid, const char* const stanza_id);
xmpp_stanza_t* stanza_create_mam_iq(xmpp_ctx_t* ctx, const char* const jid, const char* const startdate, const char* const lastid);
=======
xmpp_stanza_t* stanza_create_mam_iq(xmpp_ctx_t* ctx, const char* const jid, const char* const startdate, const char* const enddate, const char* const firstid, const char* const lastid);
>>>>>>> d692aec3
xmpp_stanza_t* stanza_change_password(xmpp_ctx_t* ctx, const char* const user, const char* const password);
xmpp_stanza_t* stanza_register_new_account(xmpp_ctx_t* ctx, const char* const user, const char* const password);
xmpp_stanza_t* stanza_request_voice(xmpp_ctx_t* ctx, const char* const room);
xmpp_stanza_t* stanza_create_approve_voice(xmpp_ctx_t* ctx, const char* const id, const char* const jid, const char* const node, DataForm* form);
xmpp_stanza_t* stanza_create_muc_register_nick(xmpp_ctx_t* ctx, const char* const id, const char* const jid, const char* const node, DataForm* form);

#endif<|MERGE_RESOLUTION|>--- conflicted
+++ resolved
@@ -418,12 +418,8 @@
 xmpp_stanza_t* stanza_create_avatar_retrieve_data_request(xmpp_ctx_t* ctx, const char* stanza_id, const char* const item_id, const char* const jid);
 xmpp_stanza_t* stanza_create_avatar_data_publish_iq(xmpp_ctx_t* ctx, const char* img_data, gsize len);
 xmpp_stanza_t* stanza_create_avatar_metadata_publish_iq(xmpp_ctx_t* ctx, const char* img_data, gsize len, int height, int width);
-<<<<<<< HEAD
 xmpp_stanza_t* stanza_create_vcard_request_iq(xmpp_ctx_t* ctx, const char* const jid, const char* const stanza_id);
 xmpp_stanza_t* stanza_create_mam_iq(xmpp_ctx_t* ctx, const char* const jid, const char* const startdate, const char* const lastid);
-=======
-xmpp_stanza_t* stanza_create_mam_iq(xmpp_ctx_t* ctx, const char* const jid, const char* const startdate, const char* const enddate, const char* const firstid, const char* const lastid);
->>>>>>> d692aec3
 xmpp_stanza_t* stanza_change_password(xmpp_ctx_t* ctx, const char* const user, const char* const password);
 xmpp_stanza_t* stanza_register_new_account(xmpp_ctx_t* ctx, const char* const user, const char* const password);
 xmpp_stanza_t* stanza_request_voice(xmpp_ctx_t* ctx, const char* const room);
