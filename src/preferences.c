--- conflicted
+++ resolved
@@ -411,7 +411,6 @@
 }
 
 gboolean
-<<<<<<< HEAD
 prefs_get_mouse(void)
 {
     // default to true
@@ -419,32 +418,33 @@
         return TRUE;
     } else {
         return g_key_file_get_boolean(prefs, "ui", "mouse", NULL);
-=======
+    }
+}
+
+gboolean
 prefs_get_statuses(void)
 {
     if (g_key_file_has_key(prefs, "ui", "statuses", NULL)) {
         return g_key_file_get_boolean(prefs, "ui", "statuses", NULL);
     } else {
         return TRUE;
->>>>>>> c850ee69
-    }
-}
-
-void
-<<<<<<< HEAD
+    }
+}
+
+void
 prefs_set_mouse(gboolean value)
 {
     g_key_file_set_boolean(prefs, "ui", "mouse", value);
     _save_prefs();
 }
-=======
+
+void
 prefs_set_statuses(gboolean value)
 {
     g_key_file_set_boolean(prefs, "ui", "statuses", value);
     _save_prefs();
 }
 
->>>>>>> c850ee69
 static void
 _save_prefs(void)
 {
