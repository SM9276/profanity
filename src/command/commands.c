--- conflicted
+++ resolved
@@ -2238,7 +2238,6 @@
     return TRUE;
 }
 
-<<<<<<< HEAD
 gboolean
 cmd_otr(gchar **args, struct cmd_help_t help)
 {
@@ -2262,22 +2261,6 @@
 #endif
 }
 
-
-// helper function that asks the user for a password and saves it in passwd
-static char *
-_ask_password(void) {
-  char *passwd = malloc(sizeof(char) * (MAX_PASSWORD_SIZE + 1));
-  status_bar_get_password();
-  status_bar_refresh();
-  inp_block();
-  inp_get_password(passwd);
-  inp_non_block();
-
-  return passwd;
-}
-
-=======
->>>>>>> 52f6ad6f
 // helper function for status change commands
 static void
 _update_presence(const resource_presence_t resource_presence,
