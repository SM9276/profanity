/*
 * core.c
 *
 * Copyright (C) 2012 - 2014 James Booth <boothj5@gmail.com>
 *
 * This file is part of Profanity.
 *
 * Profanity is free software: you can redistribute it and/or modify
 * it under the terms of the GNU General Public License as published by
 * the Free Software Foundation, either version 3 of the License, or
 * (at your option) any later version.
 *
 * Profanity is distributed in the hope that it will be useful,
 * but WITHOUT ANY WARRANTY; without even the implied warranty of
 * MERCHANTABILITY or FITNESS FOR A PARTICULAR PURPOSE.  See the
 * GNU General Public License for more details.
 *
 * You should have received a copy of the GNU General Public License
 * along with Profanity.  If not, see <http://www.gnu.org/licenses/>.
 *
 */

#include "config.h"

#ifdef HAVE_GIT_VERSION
#include "gitversion.h"
#endif

#include <stdlib.h>
#include <string.h>
#ifdef HAVE_LIBXSS
#include <X11/extensions/scrnsaver.h>
#endif
#include <glib.h>
#ifdef HAVE_NCURSESW_NCURSES_H
#include <ncursesw/ncurses.h>
#elif HAVE_NCURSES_H
#include <ncurses.h>
#endif

#include "chat_session.h"
#include "command/command.h"
#include "common.h"
#include "config/preferences.h"
#include "config/theme.h"
#include "contact.h"
#include "roster_list.h"
#include "jid.h"
#include "log.h"
#include "muc.h"
#ifdef HAVE_LIBOTR
#include "otr/otr.h"
#endif
#include "ui/ui.h"
#include "ui/titlebar.h"
#include "ui/statusbar.h"
#include "ui/inputwin.h"
#include "ui/window.h"
#include "ui/windows.h"
#include "xmpp/xmpp.h"

static char *win_title;

#ifdef HAVE_LIBXSS
static Display *display;
#endif

static GTimer *ui_idle_time;

static void _win_handle_switch(const wint_t * const ch);
static void _win_handle_page(const wint_t * const ch);
static void _win_show_history(WINDOW *win, int win_index,
    const char * const contact);
static void _ui_draw_term_title(void);

static void
_ui_init(void)
{
    log_info("Initialising UI");
    initscr();
    raw();
    keypad(stdscr, TRUE);
    if (prefs_get_boolean(PREF_MOUSE)) {
        mousemask(ALL_MOUSE_EVENTS, NULL);
        mouseinterval(5);
    }
    ui_load_colours();
    refresh();
    create_title_bar();
    create_status_bar();
    status_bar_active(1);
    create_input_window();
    wins_init();
    cons_about();
    notifier_init();
#ifdef HAVE_LIBXSS
    display = XOpenDisplay(0);
#endif
    ui_idle_time = g_timer_new();
    ProfWin *window = wins_get_current();
    win_update_virtual(window);
}

static void
_ui_update_screen(void)
{
    if (prefs_get_boolean(PREF_TITLEBAR)) {
        _ui_draw_term_title();
    }
    title_bar_update_virtual();
    status_bar_update_virtual();
    inp_put_back();
    doupdate();
}

static void
_ui_about(void)
{
    cons_show("");
    cons_about();
    if (ui_current_win_type() != WIN_CONSOLE) {
        status_bar_new(1);
    }
}

static unsigned long
_ui_get_idle_time(void)
{
// if compiled with libxss, get the x sessions idle time
#ifdef HAVE_LIBXSS
    XScreenSaverInfo *info = XScreenSaverAllocInfo();
    if (info != NULL && display != NULL) {
        XScreenSaverQueryInfo(display, DefaultRootWindow(display), info);
        unsigned long result = info->idle;
        XFree(info);
        return result;
    }
    if (info != NULL) {
        XFree(info);
    }
// if no libxss or xss idle time failed, use profanity idle time
#endif
    gdouble seconds_elapsed = g_timer_elapsed(ui_idle_time, NULL);
    unsigned long ms_elapsed = seconds_elapsed * 1000.0;
    return ms_elapsed;
}

static void
_ui_reset_idle_time(void)
{
    g_timer_start(ui_idle_time);
}

static void
_ui_close(void)
{
    notifier_uninit();
    wins_destroy();
    endwin();
}

static wint_t
_ui_get_char(char *input, int *size)
{
    wint_t ch = inp_get_char(input, size);
    if (ch != ERR) {
        ui_reset_idle_time();
    }
    return ch;
}

static void
_ui_input_clear(void)
{
    inp_win_reset();
}

static void
_ui_replace_input(char *input, const char * const new_input, int *size)
{
    inp_replace_input(input, new_input, size);
}

static void
_ui_input_nonblocking(void)
{
    inp_non_block();
}

static void
_ui_resize(const int ch, const char * const input, const int size)
{
    log_info("Resizing UI");
    title_bar_resize();
    status_bar_resize();
    wins_resize_all();
    inp_win_resize(input, size);
    ProfWin *window = wins_get_current();
    win_update_virtual(window);
}

static void
_ui_load_colours(void)
{
    if (has_colors()) {
        use_default_colors();
        start_color();
        theme_init_colours();
    }
}

static gboolean
_ui_win_exists(int index)
{
    ProfWin *window = wins_get_by_num(index);
    return (window != NULL);
}

static gboolean
_ui_duck_exists(void)
{
    return wins_duck_exists();
}

static gboolean
_ui_xmlconsole_exists(void)
{
    return wins_xmlconsole_exists();
}

static void
_ui_handle_stanza(const char * const msg)
{
    if (ui_xmlconsole_exists()) {
        ProfWin *xmlconsole = wins_get_xmlconsole();

        if (g_str_has_prefix(msg, "SENT:")) {
            win_save_print(xmlconsole, '-', NULL, NO_DATE, 0, "", "SENT:");
            win_save_print(xmlconsole, '-', NULL, NO_DATE, COLOUR_ONLINE, "", &msg[6]);
            win_save_print(xmlconsole, '-', NULL, NO_DATE, COLOUR_ONLINE, "", "");
        } else if (g_str_has_prefix(msg, "RECV:")) {
            win_save_print(xmlconsole, '-', NULL, NO_DATE, 0, "", "RECV:");
            win_save_print(xmlconsole, '-', NULL, NO_DATE, COLOUR_AWAY, "", &msg[6]);
            win_save_print(xmlconsole, '-', NULL, NO_DATE, COLOUR_AWAY, "", "");
        }

        if (wins_is_current(xmlconsole)) {
            win_update_virtual(xmlconsole);
            ui_current_page_off();
        }
    }
}

static void
_ui_contact_typing(const char * const barejid)
{
    ProfWin *window = wins_get_by_recipient(barejid);
    ProfWin *current = wins_get_current();

    if (prefs_get_boolean(PREF_INTYPE)) {
        // no chat window for user
        if (window == NULL) {
            cons_show_typing(barejid);

        // have chat window but not currently in it
        } else if (!wins_is_current(window)) {
            cons_show_typing(barejid);
            win_update_virtual(current);

        // in chat window with user
        } else {
            title_bar_set_typing(TRUE);

            int num = wins_get_num(window);
            status_bar_active(num);
            win_update_virtual(current);
       }
    }

    if (prefs_get_boolean(PREF_NOTIFY_TYPING)) {
        gboolean is_current = wins_is_current(window);
        if ( !is_current || (is_current && prefs_get_boolean(PREF_NOTIFY_TYPING_CURRENT)) ) {
            PContact contact = roster_get_contact(barejid);
            char const *display_usr = NULL;
            if (p_contact_name(contact) != NULL) {
                display_usr = p_contact_name(contact);
            } else {
                display_usr = barejid;
            }
            notify_typing(display_usr);
        }
    }
}

static GSList *
_ui_get_recipients(void)
{
    GSList *recipients = wins_get_chat_recipients();
    return recipients;
}

static void
_ui_incoming_msg(const char * const from, const char * const message,
    GTimeVal *tv_stamp, gboolean priv)
{
    gboolean win_created = FALSE;
    char *display_from = NULL;
    win_type_t win_type;

    if (priv) {
        win_type = WIN_PRIVATE;
        display_from = get_nick_from_full_jid(from);
    } else {
        win_type = WIN_CHAT;
        PContact contact = roster_get_contact(from);
        if (contact != NULL) {
            if (p_contact_name(contact) != NULL) {
                display_from = strdup(p_contact_name(contact));
            } else {
                display_from = strdup(from);
            }
        } else {
            display_from = strdup(from);
        }
    }

    ProfWin *window = wins_get_by_recipient(from);
    if (window == NULL) {
        window = wins_new(from, win_type);
#ifdef HAVE_LIBOTR
        if (otr_is_secure(from)) {
            window->is_otr = TRUE;
        }
#endif
        win_created = TRUE;
    }

    int num = wins_get_num(window);

    // currently viewing chat window with sender
    if (wins_is_current(window)) {
        win_print_incoming_message(window, tv_stamp, display_from, message);
        title_bar_set_typing(FALSE);
        status_bar_active(num);
        win_update_virtual(window);

    // not currently viewing chat window with sender
    } else {
        status_bar_new(num);
        cons_show_incoming_message(display_from, num);
        if (prefs_get_boolean(PREF_FLASH))
            flash();

        window->unread++;
        if (prefs_get_boolean(PREF_CHLOG) && prefs_get_boolean(PREF_HISTORY)) {
            _win_show_history(window->win, num, from);
        }

        // show users status first, when receiving message via delayed delivery
        if ((tv_stamp != NULL) && (win_created)) {
            PContact pcontact = roster_get_contact(from);
            if (pcontact != NULL) {
                win_show_contact(window, pcontact);
            }
        }

        win_print_incoming_message(window, tv_stamp, display_from, message);
    }

    int ui_index = num;
    if (ui_index == 10) {
        ui_index = 0;
    }

    if (prefs_get_boolean(PREF_BEEP))
        beep();
    if (prefs_get_boolean(PREF_NOTIFY_MESSAGE)) {
        gboolean is_current = wins_is_current(window);
        if ( !is_current || (is_current && prefs_get_boolean(PREF_NOTIFY_MESSAGE_CURRENT)) ) {
            if (prefs_get_boolean(PREF_NOTIFY_MESSAGE_TEXT)) {
                notify_message(display_from, ui_index, message);
            } else {
                notify_message(display_from, ui_index, NULL);
            }
        }
    }

    free(display_from);

    ProfWin *current = wins_get_current();
    if (!current->paged) {
        win_move_to_end(current);
        win_update_virtual(current);
    }
}

static void
_ui_roster_add(const char * const barejid, const char * const name)
{
    if (name != NULL) {
        cons_show("Roster item added: %s (%s)", barejid, name);
    } else {
        cons_show("Roster item added: %s", barejid);
    }
}

static void
_ui_roster_remove(const char * const barejid)
{
    cons_show("Roster item removed: %s", barejid);
}

static void
_ui_contact_already_in_group(const char * const contact, const char * const group)
{
    cons_show("%s already in group %s", contact, group);
}

static void
_ui_contact_not_in_group(const char * const contact, const char * const group)
{
    cons_show("%s is not currently in group %s", contact, group);
}

static void
_ui_group_added(const char * const contact, const char * const group)
{
    cons_show("%s added to group %s", contact, group);
}

static void
_ui_group_removed(const char * const contact, const char * const group)
{
    cons_show("%s removed from group %s", contact, group);
}

static void
_ui_auto_away(void)
{
    char *pref_autoaway_message = prefs_get_string(PREF_AUTOAWAY_MESSAGE);
    if (pref_autoaway_message != NULL) {
        int pri =
            accounts_get_priority_for_presence_type(jabber_get_account_name(),
                RESOURCE_AWAY);
        cons_show("Idle for %d minutes, status set to away (priority %d), \"%s\".",
            prefs_get_autoaway_time(), pri, pref_autoaway_message);
        title_bar_set_presence(CONTACT_AWAY);
        ui_current_page_off();
    } else {
        int pri =
            accounts_get_priority_for_presence_type(jabber_get_account_name(),
                RESOURCE_AWAY);
        cons_show("Idle for %d minutes, status set to away (priority %d).",
            prefs_get_autoaway_time(), pri);
        title_bar_set_presence(CONTACT_AWAY);
        ui_current_page_off();
    }
    prefs_free_string(pref_autoaway_message);
}

static void
_ui_end_auto_away(void)
{
    int pri =
        accounts_get_priority_for_presence_type(jabber_get_account_name(), RESOURCE_ONLINE);
    cons_show("No longer idle, status set to online (priority %d).", pri);
    title_bar_set_presence(CONTACT_ONLINE);
    ui_current_page_off();
}

static void
_ui_titlebar_presence(contact_presence_t presence)
{
    title_bar_set_presence(presence);
}

static void
_ui_handle_login_account_success(ProfAccount *account)
{
    resource_presence_t resource_presence = accounts_get_login_presence(account->name);
    contact_presence_t contact_presence = contact_presence_from_resource_presence(resource_presence);
    cons_show_login_success(account);
    title_bar_set_presence(contact_presence);
    ui_current_page_off();
    status_bar_print_message(account->jid);
    status_bar_update_virtual();
}

static void
_ui_update_presence(const resource_presence_t resource_presence,
    const char * const message, const char * const show)
{
    contact_presence_t contact_presence = contact_presence_from_resource_presence(resource_presence);
    title_bar_set_presence(contact_presence);
    gint priority = accounts_get_priority_for_presence_type(jabber_get_account_name(), resource_presence);
    if (message != NULL) {
        cons_show("Status set to %s (priority %d), \"%s\".", show, priority, message);
    } else {
        cons_show("Status set to %s (priority %d).", show, priority);
    }
}

static void
_ui_handle_recipient_not_found(const char * const recipient, const char * const err_msg)
{
    ProfWin *win = wins_get_by_recipient(recipient);
    GString *msg = g_string_new("");

    // no window for intended recipient, show message in current and console
    if (win == NULL) {
        g_string_printf(msg, "Recipient %s not found: %s", recipient, err_msg);
        cons_show_error(msg->str);

    // intended recipient was invalid chat room
    } else if (win->type == WIN_MUC) {
        g_string_printf(msg, "Room %s not found: %s", recipient, err_msg);
        cons_show_error(msg->str);
        win_save_print(win, '!', NULL, 0, COLOUR_ERROR, "", msg->str);

    // unknown chat recipient
    } else {
        g_string_printf(msg, "Recipient %s not found: %s", recipient, err_msg);
        cons_show_error(msg->str);
        win_save_print(win, '!', NULL, 0, COLOUR_ERROR, "", msg->str);
    }

    ProfWin *current = wins_get_current();
    win_update_virtual(current);

    g_string_free(msg, TRUE);
}

static void
_ui_handle_recipient_error(const char * const recipient, const char * const err_msg)
{
    ProfWin *win = wins_get_by_recipient(recipient);
    GString *msg = g_string_new("");
    g_string_printf(msg, "Error from %s: %s", recipient, err_msg);

    // always show in console
    cons_show_error(msg->str);

    // show in window if exists for recipient
    if (win != NULL)  {
        win_save_print(win, '!', NULL, 0, COLOUR_ERROR, "", msg->str);
    }

    ProfWin *current = wins_get_current();
    win_update_virtual(current);

    g_string_free(msg, TRUE);
}

static void
_ui_handle_error(const char * const err_msg)
{
    GString *msg = g_string_new("");
    g_string_printf(msg, "Error %s", err_msg);

    cons_show_error(msg->str);

    ProfWin *current = wins_get_current();
    win_update_virtual(current);

    g_string_free(msg, TRUE);
}

static void
_ui_invalid_command_usage(const char * const usage, void (**setting_func)(void))
{
    if (setting_func != NULL) {
        cons_show("");
        (*setting_func)();
        cons_show("Usage: %s", usage);
    } else {
        cons_show("");
        cons_show("Usage: %s", usage);
        if (ui_current_win_type() == WIN_CHAT) {
            char usage_cpy[strlen(usage) + 8];
            sprintf(usage_cpy, "Usage: %s", usage);
            ui_current_print_line(usage_cpy);
        }
    }
}

static void
_ui_disconnected(void)
{
    wins_lost_connection();
    title_bar_set_presence(CONTACT_OFFLINE);
    status_bar_clear_message();
    status_bar_update_virtual();
}

static void
_ui_handle_special_keys(const wint_t * const ch, const char * const inp,
    const int size)
{
    _win_handle_switch(ch);
    _win_handle_page(ch);
    if (*ch == KEY_RESIZE) {
        ui_resize(*ch, inp, size);
    }

}

static void
_ui_close_connected_win(int index)
{
    win_type_t win_type = ui_win_type(index);
    if (win_type == WIN_MUC) {
        char *room_jid = ui_recipient(index);
        presence_leave_chat_room(room_jid);
    } else if ((win_type == WIN_CHAT) || (win_type == WIN_PRIVATE)) {
#ifdef HAVE_LIBOTR
        ProfWin *window = wins_get_by_num(index);
        if (window->is_otr) {
            otr_end_session(window->from);
        }
#endif
        if (prefs_get_boolean(PREF_STATES)) {
            char *recipient = ui_recipient(index);

            // send <gone/> chat state before closing
            if (chat_session_get_recipient_supports(recipient)) {
                chat_session_set_gone(recipient);
                message_send_gone(recipient);
                chat_session_end(recipient);
            }
        }
    }
}

static int
_ui_close_all_wins(void)
{
    int count = 0;
    jabber_conn_status_t conn_status = jabber_get_connection_status();

    GList *win_nums = wins_get_nums();
    GList *curr = win_nums;

    while (curr != NULL) {
        int num = GPOINTER_TO_INT(curr->data);
        if (num != 1) {
            if (conn_status == JABBER_CONNECTED) {
                ui_close_connected_win(num);
            }
            ui_close_win(num);
            count++;
        }
        curr = g_list_next(curr);
    }

    g_list_free(curr);
    g_list_free(win_nums);

    return count;
}

static int
_ui_close_read_wins(void)
{
    int count = 0;
    jabber_conn_status_t conn_status = jabber_get_connection_status();

    GList *win_nums = wins_get_nums();
    GList *curr = win_nums;

    while (curr != NULL) {
        int num = GPOINTER_TO_INT(curr->data);
        if ((num != 1) && (ui_win_unread(num) == 0)) {
            if (conn_status == JABBER_CONNECTED) {
                ui_close_connected_win(num);
            }
            ui_close_win(num);
            count++;
        }
        curr = g_list_next(curr);
    }

    g_list_free(curr);
    g_list_free(win_nums);

    return count;
}

GString *
_get_recipient_string(ProfWin *window)
{
    GString *result = g_string_new("");
    PContact contact = roster_get_contact(window->from);
    if (contact != NULL) {
        if (p_contact_name(contact) != NULL) {
            g_string_append(result, p_contact_name(contact));
        } else {
            g_string_append(result, window->from);
        }
    } else {
        g_string_append(result, window->from);
    }

    return result;
}

static gboolean
_ui_switch_win(const int i)
{
    if (ui_win_exists(i)) {
        ProfWin *new_current = wins_get_by_num(i);
        wins_set_current_by_num(i);
        ui_current_page_off();

        new_current->unread = 0;

        if (i == 1) {
            title_bar_console();
            status_bar_current(1);
            status_bar_active(1);
        } else {
            GString *recipient_str = _get_recipient_string(new_current);
            title_bar_set_recipient(recipient_str->str);
            g_string_free(recipient_str, TRUE);
            status_bar_current(i);
            status_bar_active(i);
        }
        win_update_virtual(new_current);
        return TRUE;
    } else {
        return FALSE;
    }
}

static void
_ui_current_update_virtual(void)
{
    ui_switch_win(wins_get_current_num());
}

static void
_ui_next_win(void)
{
    ui_current_page_off();
    ProfWin *new_current = wins_get_next();
    int i = wins_get_num(new_current);
    wins_set_current_by_num(i);
    ui_current_page_off();

    new_current->unread = 0;

    if (i == 1) {
        title_bar_console();
        status_bar_current(1);
        status_bar_active(1);
    } else {
        GString *recipient_str = _get_recipient_string(new_current);
        title_bar_set_recipient(recipient_str->str);
        g_string_free(recipient_str, TRUE);
        status_bar_current(i);
        status_bar_active(i);
    }
    win_update_virtual(new_current);
}

static void
_ui_gone_secure(const char * const recipient, gboolean trusted)
{
    ProfWin *window = wins_get_by_recipient(recipient);
    if (window == NULL) {
        window = wins_new(recipient, WIN_CHAT);
    }

    window->is_otr = TRUE;
    window->is_trusted = trusted;
    if (trusted) {
        win_save_print(window, '!', NULL, 0, COLOUR_OTR_STARTED_TRUSTED, "", "OTR session started (trusted).");
    } else {
        win_save_print(window, '!', NULL, 0, COLOUR_OTR_STARTED_UNTRUSTED, "", "OTR session started (untrusted).");
    }

    if (wins_is_current(window)) {
        GString *recipient_str = _get_recipient_string(window);
        title_bar_set_recipient(recipient_str->str);
        g_string_free(recipient_str, TRUE);
        win_update_virtual(window);
        ui_current_page_off();
    } else {
        int num = wins_get_num(window);
        status_bar_new(num);

        int ui_index = num;
        if (ui_index == 10) {
            ui_index = 0;
        }
        cons_show("%s started an OTR session (%d).", recipient, ui_index);
        ProfWin *console = wins_get_console();
        if (wins_is_current(console)) {
            ui_current_page_off();
        }
        cons_alert();
    }
}

static void
_ui_smp_recipient_initiated(const char * const recipient)
{
    ProfWin *window = wins_get_by_recipient(recipient);
    if (window == NULL) {
        return;
    } else {
        win_save_vprint(window, '!', NULL, 0, 0, "", "%s wants to authenticate your identity, use '/otr secret <secret>'.", recipient);
        win_update_virtual(window);
        if (wins_is_current(window)) {
            ui_current_page_off();
        }
    }
}

static void
_ui_smp_recipient_initiated_q(const char * const recipient, const char *question)
{
    ProfWin *window = wins_get_by_recipient(recipient);
    if (window == NULL) {
        return;
    } else {
        win_save_vprint(window, '!', NULL, 0, 0, "", "%s wants to authenticate your identity with the following question:", recipient);
        win_save_vprint(window, '!', NULL, 0, 0, "", "  %s", question);
        win_save_print(window, '!', NULL, 0, 0, "", "use '/otr answer <answer>'.");
        win_update_virtual(window);
        if (wins_is_current(window)) {
            ui_current_page_off();
        }
    }
}

static void
_ui_smp_unsuccessful_sender(const char * const recipient)
{
    ProfWin *window = wins_get_by_recipient(recipient);
    if (window == NULL) {
        return;
    } else {
        win_save_vprint(window, '!', NULL, 0, 0, "", "Authentication failed, the secret you entered does not match the secret entered by %s.", recipient);
        win_update_virtual(window);
        if (wins_is_current(window)) {
            ui_current_page_off();
        }
    }
}

static void
_ui_smp_unsuccessful_receiver(const char * const recipient)
{
    ProfWin *window = wins_get_by_recipient(recipient);
    if (window == NULL) {
        return;
    } else {
        win_save_vprint(window, '!', NULL, 0, 0, "", "Authentication failed, the secret entered by %s does not match yours.", recipient);
        win_update_virtual(window);
        if (wins_is_current(window)) {
            ui_current_page_off();
        }
    }
}

static void
_ui_smp_aborted(const char * const recipient)
{
    ProfWin *window = wins_get_by_recipient(recipient);
    if (window == NULL) {
        return;
    } else {
        win_save_print(window, '!', NULL, 0, 0, "", "SMP session aborted.");
        win_update_virtual(window);
        if (wins_is_current(window)) {
            ui_current_page_off();
        }
    }
}

static void
_ui_smp_successful(const char * const recipient)
{
    ProfWin *window = wins_get_by_recipient(recipient);
    if (window == NULL) {
        return;
    } else {
        win_save_print(window, '!', NULL, 0, 0, "", "Authentication successful.");
        win_update_virtual(window);
        if (wins_is_current(window)) {
            ui_current_page_off();
        }
    }
}

static void
_ui_smp_answer_success(const char * const recipient)
{
    ProfWin *window = wins_get_by_recipient(recipient);
    if (window == NULL) {
        return;
    } else {
        win_save_vprint(window, '!', NULL, 0, 0, "", "%s successfully authenticated you.", recipient);
        win_update_virtual(window);
        if (wins_is_current(window)) {
            ui_current_page_off();
        }
    }
}

static void
_ui_smp_answer_failure(const char * const recipient)
{
    ProfWin *window = wins_get_by_recipient(recipient);
    if (window == NULL) {
        return;
    } else {
        win_save_vprint(window, '!', NULL, 0, 0, "", "%s failed to authenticate you.", recipient);
        win_update_virtual(window);
        if (wins_is_current(window)) {
            ui_current_page_off();
        }
    }
}

static void
_ui_gone_insecure(const char * const recipient)
{
    ProfWin *window = wins_get_by_recipient(recipient);
    if (window != NULL) {
        window->is_otr = FALSE;
        window->is_trusted = FALSE;
        win_save_print(window, '!', NULL, 0, COLOUR_OTR_ENDED, "", "OTR session ended.");

        if (wins_is_current(window)) {
            GString *recipient_str = _get_recipient_string(window);
            title_bar_set_recipient(recipient_str->str);
            g_string_free(recipient_str, TRUE);
            win_update_virtual(window);
            ui_current_page_off();
        }
    }
}

static void
_ui_trust(const char * const recipient)
{
    ProfWin *window = wins_get_by_recipient(recipient);
    if (window != NULL) {
        window->is_otr = TRUE;
        window->is_trusted = TRUE;
        win_save_print(window, '!', NULL, 0, COLOUR_OTR_TRUSTED, "", "OTR session trusted.");

        if (wins_is_current(window)) {
            GString *recipient_str = _get_recipient_string(window);
            title_bar_set_recipient(recipient_str->str);
            g_string_free(recipient_str, TRUE);
            win_update_virtual(window);
            ui_current_page_off();
        }
    }
}

static void
_ui_untrust(const char * const recipient)
{
    ProfWin *window = wins_get_by_recipient(recipient);
    if (window != NULL) {
        window->is_otr = TRUE;
        window->is_trusted = FALSE;
        win_save_print(window, '!', NULL, 0, COLOUR_OTR_UNTRUSTED, "", "OTR session untrusted.");

        if (wins_is_current(window)) {
            GString *recipient_str = _get_recipient_string(window);
            title_bar_set_recipient(recipient_str->str);
            g_string_free(recipient_str, TRUE);
            win_update_virtual(window);
            ui_current_page_off();
        }
    }
}

static void
_ui_previous_win(void)
{
    ui_current_page_off();
    ProfWin *new_current = wins_get_previous();
    int i = wins_get_num(new_current);
    wins_set_current_by_num(i);
    ui_current_page_off();

    new_current->unread = 0;

    if (i == 1) {
        title_bar_console();
        status_bar_current(1);
        status_bar_active(1);
    } else {
        GString *recipient_str = _get_recipient_string(new_current);
        title_bar_set_recipient(recipient_str->str);
        g_string_free(recipient_str, TRUE);
        status_bar_current(i);
        status_bar_active(i);
    }
    win_update_virtual(new_current);
}

static void
_ui_clear_current(void)
{
    wins_clear_current();
}

static void
_ui_close_current(void)
{
    int current_index = wins_get_current_num();
    status_bar_inactive(current_index);
    wins_close_current();
    title_bar_console();
    status_bar_current(1);
    status_bar_active(1);
}

static void
_ui_close_win(int index)
{
    wins_close_by_num(index);
    title_bar_console();
    status_bar_current(1);
    status_bar_active(1);

    ProfWin *current = wins_get_current();
    win_update_virtual(current);
}

static void
_ui_tidy_wins(void)
{
    gboolean tidied = wins_tidy();

    if (tidied) {
        cons_show("Windows tidied.");
    } else {
        cons_show("No tidy needed.");
    }
}

static void
_ui_prune_wins(void)
{
    jabber_conn_status_t conn_status = jabber_get_connection_status();
    gboolean pruned = FALSE;

    GSList *recipients = wins_get_prune_recipients();
    if (recipients != NULL) {
        pruned = TRUE;
    }
    GSList *curr = recipients;
    while (curr != NULL) {
        char *recipient = curr->data;

        if (conn_status == JABBER_CONNECTED) {
            if (prefs_get_boolean(PREF_STATES)) {

                // send <gone/> chat state before closing
                if (chat_session_get_recipient_supports(recipient)) {
                    chat_session_set_gone(recipient);
                    message_send_gone(recipient);
                    chat_session_end(recipient);
                }
            }
        }

        ProfWin *window = wins_get_by_recipient(recipient);
        int num = wins_get_num(window);
        ui_close_win(num);

        curr = g_slist_next(curr);
    }

    if (recipients != NULL) {
        g_slist_free(recipients);
    }

    wins_tidy();
    if (pruned) {
        cons_show("Windows pruned.");
    } else {
        cons_show("No prune needed.");
    }
}

static gboolean
_ui_swap_wins(int source_win, int target_win)
{
    return wins_swap(source_win, target_win);
}

static win_type_t
_ui_current_win_type(void)
{
    ProfWin *current = wins_get_current();
    return current->type;
}

static gboolean
_ui_current_win_is_otr(void)
{
    ProfWin *current = wins_get_current();
    return current->is_otr;
}

static void
_ui_current_set_otr(gboolean value)
{
    ProfWin *current = wins_get_current();
    current->is_otr = value;
}

static void
_ui_otr_authenticating(const char * const recipient)
{
    ProfWin *window = wins_get_by_recipient(recipient);
    if (window == NULL) {
        return;
    } else {
        win_save_vprint(window, '!', NULL, 0, 0, "", "Authenticating %s...", recipient);
        win_update_virtual(window);
        if (wins_is_current(window)) {
            ui_current_page_off();
        }
    }
}

static void
_ui_otr_authetication_waiting(const char * const recipient)
{
    ProfWin *window = wins_get_by_recipient(recipient);
    if (window == NULL) {
        return;
    } else {
        win_save_vprint(window, '!', NULL, 0, 0, "", "Awaiting authentication from %s...", recipient);
        win_update_virtual(window);
        if (wins_is_current(window)) {
            ui_current_page_off();
        }
    }
}

static int
_ui_current_win_index(void)
{
    return wins_get_current_num();
}

static win_type_t
_ui_win_type(int index)
{
    ProfWin *window = wins_get_by_num(index);
    return window->type;
}

static char *
_ui_recipient(int index)
{
    ProfWin *window = wins_get_by_num(index);
    return window->from;
}

static char *
_ui_current_recipient(void)
{
    ProfWin *current = wins_get_current();
    return current->from;
}

static void
_ui_current_print_line(const char * const msg, ...)
{
    ProfWin *current = wins_get_current();
    va_list arg;
    va_start(arg, msg);
    GString *fmt_msg = g_string_new(NULL);
    g_string_vprintf(fmt_msg, msg, arg);
    win_save_print(current, '-', NULL, 0, 0, "", fmt_msg->str);
    va_end(arg);
    g_string_free(fmt_msg, TRUE);
    win_update_virtual(current);
}

static void
_ui_current_print_formatted_line(const char show_char, int attrs, const char * const msg, ...)
{
    ProfWin *current = wins_get_current();
    va_list arg;
    va_start(arg, msg);
    GString *fmt_msg = g_string_new(NULL);
    g_string_vprintf(fmt_msg, msg, arg);
    win_save_print(current, show_char, NULL, 0, attrs, "", fmt_msg->str);
    va_end(arg);
    g_string_free(fmt_msg, TRUE);
    win_update_virtual(current);
}

static void
_ui_current_error_line(const char * const msg)
{
    ProfWin *current = wins_get_current();
    win_save_print(current, '-', NULL, 0, COLOUR_ERROR, "", msg);
    win_update_virtual(current);
}

static void
_ui_current_page_off(void)
{
    ProfWin *current = wins_get_current();
    win_move_to_end(current);
    win_update_virtual(current);
}

static void
_ui_print_system_msg_from_recipient(const char * const from, const char *message)
{
    if (from == NULL || message == NULL)
        return;

    Jid *jid = jid_create(from);

    ProfWin *window = wins_get_by_recipient(jid->barejid);
    if (window == NULL) {
        int num = 0;
        window = wins_new(jid->barejid, WIN_CHAT);
        if (window != NULL) {
            num = wins_get_num(window);
            status_bar_active(num);
        } else {
            num = 0;
            window = wins_get_console();
            status_bar_active(1);
        }
    }

    win_save_vprint(window, '-', NULL, 0, 0, "", "*%s %s", jid->barejid, message);

    // this is the current window
    if (wins_is_current(window)) {
        win_update_virtual(window);
    }

    jid_destroy(jid);
}

static void
_ui_recipient_gone(const char * const barejid)
{
    if (barejid == NULL)
        return;

    PContact contact = roster_get_contact(barejid);
    const char * display_usr = NULL;
    if (p_contact_name(contact) != NULL) {
        display_usr = p_contact_name(contact);
    } else {
        display_usr = barejid;
    }

    ProfWin *window = wins_get_by_recipient(barejid);
    if (window != NULL) {
        win_save_vprint(window, '!', NULL, 0, COLOUR_GONE, "", "<- %s has left the conversation.", display_usr);
        if (wins_is_current(window)) {
            win_update_virtual(window);
        }
    }
}

static void
_ui_new_chat_win(const char * const to)
{
    // if the contact is offline, show a message
    PContact contact = roster_get_contact(to);
    ProfWin *window = wins_get_by_recipient(to);
    int num = 0;

    // create new window
    if (window == NULL) {
        Jid *jid = jid_create(to);

        if (muc_room_is_active(jid->barejid)) {
            window = wins_new(to, WIN_PRIVATE);
        } else {
            window = wins_new(to, WIN_CHAT);
        }

        jid_destroy(jid);
        num = wins_get_num(window);

        if (prefs_get_boolean(PREF_CHLOG) && prefs_get_boolean(PREF_HISTORY)) {
            _win_show_history(window->win, num, to);
        }

        if (contact != NULL) {
            if (strcmp(p_contact_presence(contact), "offline") == 0) {
                const char * const show = p_contact_presence(contact);
                const char * const status = p_contact_status(contact);
                win_show_status_string(window, to, show, status, NULL, "--", "offline");
            }
        }
    } else {
        num = wins_get_num(window);
    }

    ui_switch_win(num);
}

static void
_ui_create_duck_win(void)
{
    ProfWin *window = wins_new("DuckDuckGo search", WIN_DUCK);
    int num = wins_get_num(window);
    ui_switch_win(num);
    win_save_print(window, '-', NULL, 0, 0, "", "Type ':help' to find out more.");
}

static void
_ui_create_xmlconsole_win(void)
{
    ProfWin *window = wins_new("XML Console", WIN_XML);
    int num = wins_get_num(window);
    ui_switch_win(num);
}

static void
_ui_open_xmlconsole_win(void)
{
    ProfWin *window = wins_get_by_recipient("XML Console");
    if (window != NULL) {
        int num = wins_get_num(window);
        ui_switch_win(num);
    }
}

static void
_ui_open_duck_win(void)
{
    ProfWin *window = wins_get_by_recipient("DuckDuckGo search");
    if (window != NULL) {
        int num = wins_get_num(window);
        ui_switch_win(num);
    }
}

static void
_ui_duck(const char * const query)
{
    ProfWin *window = wins_get_by_recipient("DuckDuckGo search");
    if (window != NULL) {
        win_save_print(window, '-', NULL, 0, 0, "", "");
        win_save_print(window, '-', NULL, NO_EOL, COLOUR_ME, "", "Query  : ");
        win_save_print(window, '-', NULL, NO_DATE, 0, "", query);
    }
}

static void
_ui_duck_result(const char * const result)
{
    ProfWin *window = wins_get_by_recipient("DuckDuckGo search");

    if (window != NULL) {
        win_save_print(window, '-', NULL, NO_EOL, COLOUR_THEM, "", "Result  : ");

        glong offset = 0;
        while (offset < g_utf8_strlen(result, -1)) {
            gchar *ptr = g_utf8_offset_to_pointer(result, offset);
            gunichar unichar = g_utf8_get_char(ptr);
            if (unichar == '\n') {
                win_save_print(window, '-', NULL, NO_DATE, 0, "", "");
                win_save_print(window, '-', NULL, NO_EOL, 0, "", "");
            } else {
                gchar *string = g_ucs4_to_utf8(&unichar, 1, NULL, NULL, NULL);
                if (string != NULL) {
                    win_save_print(window, '-', NULL, NO_EOL_DATE, 0, "", string);
                    g_free(string);
                }
            }

            offset++;
        }

        win_save_print(window, '-', NULL, NO_DATE, 0, "", "");
    }
}

static void
_ui_outgoing_msg(const char * const from, const char * const to,
    const char * const message)
{
    PContact contact = roster_get_contact(to);
    ProfWin *window = wins_get_by_recipient(to);
    int num = 0;

    // create new window
    if (window == NULL) {
        Jid *jid = jid_create(to);

        if (muc_room_is_active(jid->barejid)) {
            window = wins_new(to, WIN_PRIVATE);
        } else {
            window = wins_new(to, WIN_CHAT);
#ifdef HAVE_LIBOTR
            if (otr_is_secure(to)) {
                window->is_otr = TRUE;
            }
#endif
        }

        jid_destroy(jid);
        num = wins_get_num(window);

        if (prefs_get_boolean(PREF_CHLOG) && prefs_get_boolean(PREF_HISTORY)) {
            _win_show_history(window->win, num, to);
        }

        if (contact != NULL) {
            if (strcmp(p_contact_presence(contact), "offline") == 0) {
                const char *show = p_contact_presence(contact);
                const char *status = p_contact_status(contact);
                win_show_status_string(window, to, show, status, NULL, "--", "offline");
            }
        }

    // use existing window
    } else {
        num = wins_get_num(window);
    }

    win_save_print(window, '-', NULL, 0, 0, from, message);
    ui_switch_win(num);
}

static void
_ui_room_join(const char * const room, gboolean focus)
{
    ProfWin *window = wins_get_by_recipient(room);
    int num = 0;

    // create new window
    if (window == NULL) {
        window = wins_new(room, WIN_MUC);
    }

    num = wins_get_num(window);

    if (focus) {
        ui_switch_win(num);
    } else {
        status_bar_active(num);
        ProfWin *console = wins_get_console();
        char *nick = muc_get_room_nick(room);
        win_save_vprint(window, '!', NULL, 0, COLOUR_TYPING, "", "-> Autojoined %s as %s (%d).", room, nick, num);
        win_update_virtual(console);
    }
}

static void
_ui_room_roster(const char * const room, GList *roster, const char * const presence)
{
    ProfWin *window = wins_get_by_recipient(room);

    if ((roster == NULL) || (g_list_length(roster) == 0)) {
        if (presence == NULL) {
            win_save_print(window, '!', NULL, 0, COLOUR_ROOMINFO, "", "Room is empty.");
        } else {
            win_save_vprint(window, '!', NULL, 0, COLOUR_ROOMINFO, "", "No participants %s.", presence);
        }
    } else {
        int length = g_list_length(roster);
        if (presence == NULL) {
            length++;
            win_save_vprint(window, '!', NULL, NO_EOL, COLOUR_ROOMINFO, "", "%d participants: ", length);
            win_save_vprint(window, '!', NULL, NO_EOL_DATE, COLOUR_ONLINE, "", "%s, ", muc_get_room_nick(room));
        } else {
            win_save_vprint(window, '!', NULL, NO_EOL, COLOUR_ROOMINFO, "", "%d %s: ", length, presence);
        }

        while (roster != NULL) {
            PContact member = roster->data;
            const char *nick = p_contact_barejid(member);
            const char *show = p_contact_presence(member);

            int presence_colour = win_presence_colour(show);
            win_save_vprint(window, '!', NULL, NO_EOL_DATE, COLOUR_ONLINE|presence_colour, "", "%s", nick);

            if (roster->next != NULL) {
                win_save_print(window, '!', NULL, NO_EOL_DATE, COLOUR_ONLINE, "", ", ");
            }

            roster = g_list_next(roster);
        }
        win_save_print(window, '!', NULL, NO_DATE, COLOUR_ONLINE, "", "");

    }

    if (wins_is_current(window)) {
        win_update_virtual(window);
    }
}

static void
_ui_handle_room_join_error(const char * const room, const char * const err)
{
    cons_show_error("Error joining room %s, reason: %s", room, err);
}

static void
_ui_room_member_offline(const char * const room, const char * const nick)
{
    ProfWin *window = wins_get_by_recipient(room);

    win_save_vprint(window, '!', NULL, 0, COLOUR_OFFLINE, "", "<- %s has left the room.", nick);

    if (wins_is_current(window)) {
        win_update_virtual(window);
    }
}

static void
_ui_room_member_online(const char * const room, const char * const nick,
    const char * const show, const char * const status)
{
    ProfWin *window = wins_get_by_recipient(room);

    win_save_vprint(window, '!', NULL, 0, COLOUR_ONLINE, "", "-> %s has joined the room.", nick);

    if (wins_is_current(window)) {
        win_update_virtual(window);
    }
}

static void
_ui_room_member_presence(const char * const room, const char * const nick,
    const char * const show, const char * const status)
{
    ProfWin *window = wins_get_by_recipient(room);

    if (window != NULL) {
        win_show_status_string(window, nick, show, status, NULL, "++", "online");
    }

    if (wins_is_current(window)) {
        win_update_virtual(window);
    }
}

static void
_ui_room_member_nick_change(const char * const room,
    const char * const old_nick, const char * const nick)
{
    ProfWin *window = wins_get_by_recipient(room);

    win_save_vprint(window, '!', NULL, 0, COLOUR_THEM, "", "** %s is now known as %s", old_nick, nick);

    if (wins_is_current(window)) {
        win_update_virtual(window);
    }
}

static void
_ui_room_nick_change(const char * const room, const char * const nick)
{
    ProfWin *window = wins_get_by_recipient(room);

    win_save_vprint(window, '!', NULL, 0, COLOUR_ME, "", "** You are now known as %s", nick);

    if (wins_is_current(window)) {
        win_update_virtual(window);
    }
}

static void
_ui_room_history(const char * const room_jid, const char * const nick,
    GTimeVal tv_stamp, const char * const message)
{
    ProfWin *window = wins_get_by_recipient(room_jid);

    win_save_vprint(window, '-', (&tv_stamp), 8, 0, nick, message);

    if (wins_is_current(window)) {
        win_update_virtual(window);
    }
}

static void
_ui_room_message(const char * const room_jid, const char * const nick,
    const char * const message)
{
    ProfWin *window = wins_get_by_recipient(room_jid);
    int num = wins_get_num(window);

    if (strcmp(nick, muc_get_room_nick(room_jid)) != 0) {
        win_save_print(window, '-', NULL, 1, 0, nick, message);
    } else {
        win_save_print(window, '-', NULL, 0, 0, nick, message);
    }

    // currently in groupchat window
    if (wins_is_current(window)) {
        status_bar_active(num);
        win_update_virtual(window);

    // not currenlty on groupchat window
    } else {
        status_bar_new(num);
        cons_show_incoming_message(nick, num);
        if (wins_get_current_num() == 0) {
            ProfWin *current = wins_get_current();
            win_update_virtual(current);
        }

        if (strcmp(nick, muc_get_room_nick(room_jid)) != 0) {
            if (prefs_get_boolean(PREF_FLASH)) {
                flash();
            }
        }

        window->unread++;
    }

    int ui_index = num;
    if (ui_index == 10) {
        ui_index = 0;
    }

    if (strcmp(nick, muc_get_room_nick(room_jid)) != 0) {
        if (prefs_get_boolean(PREF_BEEP)) {
            beep();
        }

        gboolean notify = FALSE;
        char *room_setting = prefs_get_string(PREF_NOTIFY_ROOM);
        if (g_strcmp0(room_setting, "on") == 0) {
            notify = TRUE;
        }
        if (g_strcmp0(room_setting, "mention") == 0) {
            char *message_lower = g_utf8_strdown(message, -1);
            char *nick_lower = g_utf8_strdown(nick, -1);
            if (g_strrstr(message_lower, nick_lower) != NULL) {
                notify = TRUE;
            }
            g_free(message_lower);
            g_free(nick_lower);
        }
        prefs_free_string(room_setting);

        if (notify) {
            gboolean is_current = wins_is_current(window);
            if ( !is_current || (is_current && prefs_get_boolean(PREF_NOTIFY_ROOM_CURRENT)) ) {
                Jid *jidp = jid_create(room_jid);
                if (prefs_get_boolean(PREF_NOTIFY_ROOM_TEXT)) {
                    notify_room_message(nick, jidp->localpart, ui_index, message);
                } else {
                    notify_room_message(nick, jidp->localpart, ui_index, NULL);
                }
                jid_destroy(jidp);
            }
        }
    }

    ProfWin *current = wins_get_current();
    if (!current->paged) {
        win_move_to_end(current);
        win_update_virtual(current);
    }
}

static void
_ui_room_subject(const char * const room_jid, const char * const subject)
{
    ProfWin *window = wins_get_by_recipient(room_jid);
    int num = wins_get_num(window);

    win_save_vprint(window, '!', NULL, NO_EOL, COLOUR_ROOMINFO, "", "Room subject: ");
    win_save_vprint(window, '!', NULL, NO_DATE, 0, "", "%s", subject);

    // currently in groupchat window
    if (wins_is_current(window)) {
        status_bar_active(num);
        win_update_virtual(window);

    // not currenlty on groupchat window
    } else {
        status_bar_new(num);
    }
}

static void
_ui_room_broadcast(const char * const room_jid, const char * const message)
{
    ProfWin *window = wins_get_by_recipient(room_jid);
    int num = wins_get_num(window);

    win_save_vprint(window, '!', NULL, NO_EOL, COLOUR_ROOMINFO, "", "Room message: ");
    win_save_vprint(window, '!', NULL, NO_DATE, 0, "", "%s", message);

    // currently in groupchat window
    if (wins_is_current(window)) {
        status_bar_active(num);
        win_update_virtual(window);

    // not currenlty on groupchat window
    } else {
        status_bar_new(num);
    }
}

static void
_ui_status(void)
{
    char *recipient = ui_current_recipient();
    PContact pcontact = roster_get_contact(recipient);
    ProfWin *current = wins_get_current();

    if (pcontact != NULL) {
        win_show_contact(current, pcontact);
    } else {
        win_save_print(current, '-', NULL, 0, 0, "", "Error getting contact info.");
    }
}

static void
_ui_info(void)
{
    char *recipient = ui_current_recipient();
    PContact pcontact = roster_get_contact(recipient);
    ProfWin *current = wins_get_current();

    if (pcontact != NULL) {
        win_show_info(current, pcontact);
    } else {
        win_save_print(current, '-', NULL, 0, 0, "", "Error getting contact info.");
    }
}

static void
_ui_status_private(void)
{
    Jid *jid = jid_create(ui_current_recipient());
    PContact pcontact = muc_get_participant(jid->barejid, jid->resourcepart);
    ProfWin *current = wins_get_current();

    if (pcontact != NULL) {
        win_show_contact(current, pcontact);
    } else {
        win_save_print(current, '-', NULL, 0, 0, "", "Error getting contact info.");
    }

    jid_destroy(jid);
}

static void
_ui_info_private(void)
{
    Jid *jid = jid_create(ui_current_recipient());
    PContact pcontact = muc_get_participant(jid->barejid, jid->resourcepart);
    ProfWin *current = wins_get_current();

    if (pcontact != NULL) {
        win_show_info(current, pcontact);
    } else {
        win_save_print(current, '-', NULL, 0, 0, "", "Error getting contact info.");
    }

    jid_destroy(jid);
}

static void
_ui_status_room(const char * const contact)
{
    PContact pcontact = muc_get_participant(ui_current_recipient(), contact);
    ProfWin *current = wins_get_current();

    if (pcontact != NULL) {
        win_show_contact(current, pcontact);
    } else {
        win_save_vprint(current, '-', NULL, 0, 0, "", "No such participant \"%s\" in room.", contact);
    }
}

static void
_ui_info_room(const char * const contact)
{
    PContact pcontact = muc_get_participant(ui_current_recipient(), contact);
    ProfWin *current = wins_get_current();

    if (pcontact != NULL) {
        win_show_info(current, pcontact);
    } else {
        win_save_vprint(current, '-', NULL, 0, 0, "", "No such participant \"%s\" in room.", contact);
    }
}

static gint
_ui_unread(void)
{
    return wins_get_total_unread();
}

static int
_ui_win_unread(int index)
{
    ProfWin *window = wins_get_by_num(index);
    if (window != NULL) {
        return window->unread;
    } else {
        return 0;
    }
}

static char *
_ui_ask_password(void)
{
  char *passwd = malloc(sizeof(char) * (MAX_PASSWORD_SIZE + 1));
  status_bar_get_password();
  status_bar_update_virtual();
  inp_block();
  inp_get_password(passwd);
  inp_non_block();

  return passwd;
}

static void
_ui_chat_win_contact_online(PContact contact, Resource *resource, GDateTime *last_activity)
{
    const char *show = string_from_resource_presence(resource->presence);
    char *display_str = p_contact_create_display_string(contact, resource->name);
    const char *barejid = p_contact_barejid(contact);

    ProfWin *window = wins_get_by_recipient(barejid);
    if (window != NULL) {
        win_show_status_string(window, display_str, show, resource->status,
            last_activity, "++", "online");

        if (wins_is_current(window)) {
            win_update_virtual(window);
            ui_current_page_off();
        }
    }

    free(display_str);
}

static void
_ui_chat_win_contact_offline(PContact contact, char *resource, char *status)
{
    char *display_str = p_contact_create_display_string(contact, resource);
    const char *barejid = p_contact_barejid(contact);

    ProfWin *window = wins_get_by_recipient(barejid);
    if (window != NULL) {
        win_show_status_string(window, display_str, "offline", status, NULL, "--",
            "offline");

        if (wins_is_current(window)) {
            win_update_virtual(window);
            ui_current_page_off();
        }
    }

    free(display_str);
}

static void
_ui_clear_win_title(void)
{
    printf("%c]0;%c", '\033', '\007');
}

static void
_ui_statusbar_new(const int win)
{
    status_bar_new(win);
}

static void
_ui_draw_term_title(void)
{
    char new_win_title[100];
    jabber_conn_status_t status = jabber_get_connection_status();

    if (status == JABBER_CONNECTED) {
        const char * const jid = jabber_get_fulljid();
        gint unread = ui_unread();

        if (unread != 0) {
            snprintf(new_win_title, sizeof(new_win_title),
                "%c]0;%s (%d) - %s%c", '\033', "Profanity",
                unread, jid, '\007');
        } else {
            snprintf(new_win_title, sizeof(new_win_title),
                "%c]0;%s - %s%c", '\033', "Profanity", jid,
                '\007');
        }
    } else {
        snprintf(new_win_title, sizeof(new_win_title), "%c]0;%s%c", '\033',
            "Profanity", '\007');
    }

    if (g_strcmp0(win_title, new_win_title) != 0) {
        // print to x-window title bar
        printf("%s", new_win_title);
        if (win_title != NULL) {
            free(win_title);
        }
        win_title = strdup(new_win_title);
    }
}

static void
_win_handle_switch(const wint_t * const ch)
{
    if (*ch == KEY_F(1)) {
        ui_switch_win(1);
    } else if (*ch == KEY_F(2)) {
        ui_switch_win(2);
    } else if (*ch == KEY_F(3)) {
        ui_switch_win(3);
    } else if (*ch == KEY_F(4)) {
        ui_switch_win(4);
    } else if (*ch == KEY_F(5)) {
        ui_switch_win(5);
    } else if (*ch == KEY_F(6)) {
        ui_switch_win(6);
    } else if (*ch == KEY_F(7)) {
        ui_switch_win(7);
    } else if (*ch == KEY_F(8)) {
        ui_switch_win(8);
    } else if (*ch == KEY_F(9)) {
        ui_switch_win(9);
    } else if (*ch == KEY_F(10)) {
        ui_switch_win(0);
    }
}

static void
_win_handle_page(const wint_t * const ch)
{
    ProfWin *current = wins_get_current();
    int rows = getmaxy(stdscr);
    int cols = getmaxx(stdscr);
    int x = getmaxx(current->win);
    int y = getcury(current->win);

    int page_space = rows - 4;
    int horiz_page_space = cols;
    int *page_start = &(current->y_pos);
    int *horiz_page_start = &(current->x_pos);

    if (prefs_get_boolean(PREF_MOUSE)) {
        MEVENT mouse_event;

        if (*ch == KEY_MOUSE) {
            if (getmouse(&mouse_event) == OK) {

#ifdef PLATFORM_CYGWIN
                if (mouse_event.bstate & BUTTON5_PRESSED) { // mouse wheel down
#else
                if (mouse_event.bstate & BUTTON2_PRESSED) { // mouse wheel down
#endif
                    *page_start += 4;

                    // only got half a screen, show full screen
                    if ((y - (*page_start)) < page_space)
                        *page_start = y - page_space;

                    // went past end, show full screen
                    else if (*page_start >= y)
                        *page_start = y - page_space;

                    current->paged = 1;
                    win_update_virtual(current);
                } else if (mouse_event.bstate & BUTTON4_PRESSED) { // mouse wheel up
                    *page_start -= 4;

                    // went past beginning, show first page
                    if (*page_start < 0)
                        *page_start = 0;

                    current->paged = 1;
                    win_update_virtual(current);
                }
            }
        }
    }

    // ctrl+P
    if (*ch == 16) {
        *horiz_page_start -= horiz_page_space;

        // went past beginning, show first page
        if (*horiz_page_start < 0)
            *horiz_page_start = 0;

        current->paged = 1;
        win_update_virtual(current);

    // ctrl+N
    } else if (*ch == 14) {
        *horiz_page_start += horiz_page_space;

        // only got half a screen, show full screen
        if ((x - (*horiz_page_start)) < horiz_page_space)
            *horiz_page_start = x - horiz_page_space;

        // went past end, show full screen
        else if (*horiz_page_start >= x)
          *horiz_page_start = x - horiz_page_space;

        current->paged = 1;
        win_update_virtual(current);

    // page up
    } else if (*ch == KEY_PPAGE) {
        *page_start -= page_space;

        // went past beginning, show first page
        if (*page_start < 0)
            *page_start = 0;

        current->paged = 1;
        win_update_virtual(current);

    // page down
    } else if (*ch == KEY_NPAGE) {
        *page_start += page_space;

        // only got half a screen, show full screen
        if ((y - (*page_start)) < page_space)
            *page_start = y - page_space;

        // went past end, show full screen
        else if (*page_start >= y)
            *page_start = y - page_space;

        current->paged = 1;
        win_update_virtual(current);
    }

    // switch off page if last line visible
    if ((y-1) - *page_start == page_space && *horiz_page_start == 0) {
        current->paged = 0;
    }
}

static void
_win_show_history(WINDOW *win, int win_index, const char * const contact)
{
    ProfWin *window = wins_get_by_num(win_index);
    if (!window->history_shown) {
        Jid *jid = jid_create(jabber_get_fulljid());
        GSList *history = chat_log_get_previous(jid->barejid, contact);
        jid_destroy(jid);
<<<<<<< HEAD
        while (history != NULL) {
            win_save_print(window, '-', NULL, NO_DATE, 0, "", history->data);
            history = g_slist_next(history);
=======
        GSList *curr = history;
        while (curr != NULL) {
            wprintw(win, "%s\n", curr->data);
            curr = g_slist_next(curr);
>>>>>>> 03ffe570
        }
        window->history_shown = 1;

        g_slist_free_full(history, free);
    }
}

void
ui_init_module(void)
{
    ui_init = _ui_init;
    ui_update_screen = _ui_update_screen;
    ui_get_idle_time = _ui_get_idle_time;
    ui_reset_idle_time = _ui_reset_idle_time;
    ui_close = _ui_close;
    ui_resize = _ui_resize;
    ui_load_colours = _ui_load_colours;
    ui_win_exists = _ui_win_exists;
    ui_duck_exists = _ui_duck_exists;
    ui_contact_typing = _ui_contact_typing;
    ui_get_recipients = _ui_get_recipients;
    ui_incoming_msg = _ui_incoming_msg;
    ui_roster_add = _ui_roster_add;
    ui_roster_remove = _ui_roster_remove;
    ui_contact_already_in_group = _ui_contact_already_in_group;
    ui_contact_not_in_group = _ui_contact_not_in_group;
    ui_group_added = _ui_group_added;
    ui_group_removed = _ui_group_removed;
    ui_disconnected = _ui_disconnected;
    ui_handle_special_keys = _ui_handle_special_keys;
    ui_close_connected_win = _ui_close_connected_win;
    ui_close_all_wins = _ui_close_all_wins;
    ui_close_read_wins = _ui_close_read_wins;
    ui_switch_win = _ui_switch_win;
    ui_next_win = _ui_next_win;
    ui_previous_win = _ui_previous_win;
    ui_clear_current = _ui_clear_current;
    ui_close_current = _ui_close_current;
    ui_close_win = _ui_close_win;
    ui_tidy_wins = _ui_tidy_wins;
    ui_prune_wins = _ui_prune_wins;
    ui_current_win_type = _ui_current_win_type;
    ui_current_win_index = _ui_current_win_index;
    ui_win_type = _ui_win_type;
    ui_recipient = _ui_recipient;
    ui_current_recipient = _ui_current_recipient;
    ui_current_print_line = _ui_current_print_line;
    ui_current_print_formatted_line = _ui_current_print_formatted_line;
    ui_current_error_line = _ui_current_error_line;
    ui_current_page_off = _ui_current_page_off;
    ui_print_system_msg_from_recipient = _ui_print_system_msg_from_recipient;
    ui_recipient_gone = _ui_recipient_gone;
    ui_new_chat_win = _ui_new_chat_win;
    ui_create_duck_win = _ui_create_duck_win;
    ui_open_duck_win = _ui_open_duck_win;
    ui_duck = _ui_duck;
    ui_duck_result = _ui_duck_result;
    ui_outgoing_msg = _ui_outgoing_msg;
    ui_room_join = _ui_room_join;
    ui_room_roster = _ui_room_roster;
    ui_room_member_offline = _ui_room_member_offline;
    ui_room_member_online = _ui_room_member_online;
    ui_room_member_presence = _ui_room_member_presence;
    ui_room_member_nick_change = _ui_room_member_nick_change;
    ui_room_nick_change = _ui_room_nick_change;
    ui_room_history = _ui_room_history;
    ui_room_message = _ui_room_message;
    ui_room_subject = _ui_room_subject;
    ui_room_broadcast = _ui_room_broadcast;
    ui_status = _ui_status;
    ui_info = _ui_info;
    ui_status_private = _ui_status_private;
    ui_info_private = _ui_info_private;
    ui_status_room = _ui_status_room;
    ui_info_room = _ui_info_room;
    ui_unread = _ui_unread;
    ui_win_unread = _ui_win_unread;
    ui_ask_password = _ui_ask_password;
    ui_current_win_is_otr = _ui_current_win_is_otr;
    ui_current_set_otr = _ui_current_set_otr;
    ui_otr_authenticating = _ui_otr_authenticating;
    ui_otr_authetication_waiting = _ui_otr_authetication_waiting;
    ui_gone_secure = _ui_gone_secure;
    ui_gone_insecure = _ui_gone_insecure;
    ui_trust = _ui_trust;
    ui_untrust = _ui_untrust;
    ui_smp_recipient_initiated = _ui_smp_recipient_initiated;
    ui_smp_recipient_initiated_q = _ui_smp_recipient_initiated_q;
    ui_smp_successful = _ui_smp_successful;
    ui_smp_unsuccessful_sender = _ui_smp_unsuccessful_sender;
    ui_smp_unsuccessful_receiver = _ui_smp_unsuccessful_receiver;
    ui_smp_aborted = _ui_smp_aborted;
    ui_smp_answer_success = _ui_smp_answer_success;
    ui_smp_answer_failure = _ui_smp_answer_failure;
    ui_chat_win_contact_online = _ui_chat_win_contact_online;
    ui_chat_win_contact_offline = _ui_chat_win_contact_offline;
    ui_handle_recipient_not_found = _ui_handle_recipient_not_found;
    ui_handle_recipient_error = _ui_handle_recipient_error;
    ui_handle_error = _ui_handle_error;
    ui_current_update_virtual = _ui_current_update_virtual;
    ui_clear_win_title = _ui_clear_win_title;
    ui_auto_away = _ui_auto_away;
    ui_end_auto_away = _ui_end_auto_away;
    ui_titlebar_presence = _ui_titlebar_presence;
    ui_handle_login_account_success = _ui_handle_login_account_success;
    ui_update_presence =_ui_update_presence;
    ui_about = _ui_about;
    ui_statusbar_new = _ui_statusbar_new;
    ui_get_char = _ui_get_char;
    ui_input_clear = _ui_input_clear;
    ui_input_nonblocking = _ui_input_nonblocking;
    ui_replace_input = _ui_replace_input;
    ui_invalid_command_usage = _ui_invalid_command_usage;
    ui_handle_stanza = _ui_handle_stanza;
    ui_create_xmlconsole_win = _ui_create_xmlconsole_win;
    ui_xmlconsole_exists = _ui_xmlconsole_exists;
    ui_open_xmlconsole_win = _ui_open_xmlconsole_win;
    ui_handle_room_join_error = _ui_handle_room_join_error;
    ui_swap_wins = _ui_swap_wins;
}<|MERGE_RESOLUTION|>--- conflicted
+++ resolved
@@ -2060,16 +2060,10 @@
         Jid *jid = jid_create(jabber_get_fulljid());
         GSList *history = chat_log_get_previous(jid->barejid, contact);
         jid_destroy(jid);
-<<<<<<< HEAD
-        while (history != NULL) {
-            win_save_print(window, '-', NULL, NO_DATE, 0, "", history->data);
-            history = g_slist_next(history);
-=======
         GSList *curr = history;
         while (curr != NULL) {
-            wprintw(win, "%s\n", curr->data);
+            win_save_print(window, '-', NULL, NO_DATE, 0, "", curr->data);
             curr = g_slist_next(curr);
->>>>>>> 03ffe570
         }
         window->history_shown = 1;
 
