--- conflicted
+++ resolved
@@ -427,11 +427,7 @@
         }
     }
 
-<<<<<<< HEAD
-    win_vprint(console, '-', 0, NULL, 0, 0, "", "Copyright (C) 2012 - 2015 James Booth <%s>.", PROF_PACKAGE_BUGREPORT);
-=======
-    win_vprint(console, '-', 0, NULL, 0, 0, "", "Copyright (C) 2012 - 2016 James Booth <%s>.", PACKAGE_BUGREPORT);
->>>>>>> e53e94f1
+    win_vprint(console, '-', 0, NULL, 0, 0, "", "Copyright (C) 2012 - 2016 James Booth <%s>.", PROF_PACKAGE_BUGREPORT);
     win_println(console, 0, "License GPLv3+: GNU GPL version 3 or later <http://gnu.org/licenses/gpl.html>");
     win_println(console, 0, "");
     win_println(console, 0, "This is free software; you are free to change and redistribute it.");
