/*
 * server_events.c
 *
 * Copyright (C) 2012 - 2014 James Booth <boothj5@gmail.com>
 *
 * This file is part of Profanity.
 *
 * Profanity is free software: you can redistribute it and/or modify
 * it under the terms of the GNU General Public License as published by
 * the Free Software Foundation, either version 3 of the License, or
 * (at your option) any later version.
 *
 * Profanity is distributed in the hope that it will be useful,
 * but WITHOUT ANY WARRANTY; without even the implied warranty of
 * MERCHANTABILITY or FITNESS FOR A PARTICULAR PURPOSE.  See the
 * GNU General Public License for more details.
 *
 * You should have received a copy of the GNU General Public License
 * along with Profanity.  If not, see <http://www.gnu.org/licenses/>.
 *
 */

#include <string.h>
#include <stdlib.h>

#include "chat_session.h"
#include "log.h"
#include "muc.h"
#include "config/preferences.h"
#include "config/account.h"
#include "roster_list.h"

#ifdef HAVE_LIBOTR
#include "otr/otr.h"
#include <libotr/proto.h>
#endif

#include "ui/ui.h"

void
handle_room_join_error(const char * const room, const char * const err)
{
    if (muc_room_is_active(room)) {
        muc_leave_room(room);
    }
    ui_handle_room_join_error(room, err);
}

// handle presence stanza errors
void
handle_presence_error(const char *from, const char * const type,
    const char *err_msg)
{
    // handle error from recipient
    if (from != NULL) {
        ui_handle_recipient_error(from, err_msg);

    // handle errors from no recipient
    } else {
        ui_handle_error(err_msg);
    }
}

// handle message stanza errors
void
handle_message_error(const char * const from, const char * const type,
    const char * const err_msg)
{
    // handle errors from no recipient
    if (from == NULL) {
        ui_handle_error(err_msg);

    // handle recipient not found ('from' contains a value and type is 'cancel')
    } else if (type != NULL && (strcmp(type, "cancel") == 0)) {
        ui_handle_recipient_not_found(from, err_msg);
        if (prefs_get_boolean(PREF_STATES) && chat_session_exists(from)) {
            chat_session_set_recipient_supports(from, FALSE);
        }

    // handle any other error from recipient
    } else {
        ui_handle_recipient_error(from, err_msg);
    }
}

void
handle_login_account_success(char *account_name)
{
    ProfAccount *account = accounts_get_account(account_name);

#ifdef HAVE_LIBOTR
    otr_on_connect(account);
#endif

    ui_handle_login_account_success(account);

    log_info("%s logged in successfully", account->jid);
    account_free(account);
}

void
handle_lost_connection(void)
{
    cons_show_error("Lost connection.");
    roster_clear();
    muc_clear_invites();
    chat_sessions_clear();
    ui_disconnected();
    ui_current_page_off();
}

void
handle_failed_login(void)
{
    cons_show_error("Login failed.");
    log_info("Login failed");
    ui_current_page_off();
}

void
handle_software_version_result(const char * const jid, const char * const  presence,
    const char * const name, const char * const version, const char * const os)
{
    cons_show_software_version(jid, presence, name, version, os);
    ui_current_page_off();
}

void
handle_disco_info(const char *from, GSList *identities, GSList *features)
{
    cons_show_disco_info(from, identities, features);
    ui_current_page_off();
}

void
handle_room_list(GSList *rooms, const char *conference_node)
{
    cons_show_room_list(rooms, conference_node);
    ui_current_page_off();
}

void
handle_disco_items(GSList *items, const char *jid)
{
    cons_show_disco_items(items, jid);
    ui_current_page_off();
}

void
handle_room_invite(jabber_invite_t invite_type,
    const char * const invitor, const char * const room,
    const char * const reason)
{
    if (!muc_room_is_active(room) && !muc_invites_include(room)) {
        cons_show_room_invite(invitor, room, reason);
        muc_add_invite(room);
        ui_current_page_off();
    }
}

void
handle_room_broadcast(const char *const room_jid,
    const char * const message)
{
    ui_room_broadcast(room_jid, message);
    ui_current_page_off();
}

void
handle_room_subject(const char * const room_jid, const char * const subject)
{
    ui_room_subject(room_jid, subject);
    ui_current_page_off();
}

void
handle_room_history(const char * const room_jid, const char * const nick,
    GTimeVal tv_stamp, const char * const message)
{
    ui_room_history(room_jid, nick, tv_stamp, message);
    ui_current_page_off();
}

void
handle_room_message(const char * const room_jid, const char * const nick,
    const char * const message)
{
    ui_room_message(room_jid, nick, message);

    if (prefs_get_boolean(PREF_GRLOG)) {
        Jid *jid = jid_create(jabber_get_fulljid());
        groupchat_log_chat(jid->barejid, room_jid, nick, message);
        jid_destroy(jid);
    }
}

void
handle_duck_result(const char * const result)
{
    ui_duck_result(result);
    ui_current_page_off();
}

void
handle_incoming_message(char *from, char *message, gboolean priv)
{
#ifdef HAVE_LIBOTR
    gboolean was_decrypted = FALSE;
    char *newmessage;

    char *policy = prefs_get_string(PREF_OTR_POLICY);
    char *whitespace_base = strstr(message,OTRL_MESSAGE_TAG_BASE);


   if (!priv) {
<<<<<<< HEAD
        //check for OTR whitespace (opportunistic or always)
        char *policy = prefs_get_string(PREF_OTR_POLICY);
        if (strcmp(policy, "opportunistic") == 0 || strcmp(policy, "always") == 0) {
            char *whitespace_base = strstr(message,OTRL_MESSAGE_TAG_BASE);
            if (whitespace_base) {
                if (strstr(message, OTRL_MESSAGE_TAG_V2) || strstr(message, OTRL_MESSAGE_TAG_V1)) {
                    // Remove whitespace pattern for proper display in UI
                    // Handle both BASE+TAGV1/2(16+8) and BASE+TAGV1+TAGV2(16+8+8)
                    int tag_length = 24;
                    if (strstr(message, OTRL_MESSAGE_TAG_V2) && strstr(message, OTRL_MESSAGE_TAG_V1)) {
                        tag_length = 32;
                    }
                    memmove(whitespace_base, whitespace_base+tag_length, tag_length);
                    log_debug("<%s>", message);
                    char *otr_query_message = otr_start_query();
                    cons_show("OTR Whitespace pattern detected. Attempting to start OTR session...");
                    message_send(otr_query_message, from);
                }
            }
        }
=======
//check for OTR whitespace (opportunistic or always)
    if (strcmp(policy, "opportunistic") == 0 || strcmp(policy, "always") == 0) {
	if (whitespace_base) {
		if (strstr(message, OTRL_MESSAGE_TAG_V2) || strstr(message, OTRL_MESSAGE_TAG_V1)) {
			// Remove whitespace pattern for proper display in UI
			// Handle both BASE+TAGV1/2(16+8) and BASE+TAGV1+TAGV2(16+8+8)
			int tag_length	=	24;
			if (strstr(message, OTRL_MESSAGE_TAG_V2) && strstr(message, OTRL_MESSAGE_TAG_V1)) tag_length = 32;
			memmove(whitespace_base, whitespace_base+tag_length, tag_length);
        		char *otr_query_message = otr_start_query();
			cons_show("OTR Whitespace pattern detected. Attempting to start OTR session...");
        		message_send(otr_query_message, from);
			}
		}
	}
>>>>>>> e08ee67f
        newmessage = otr_decrypt_message(from, message, &was_decrypted);

        // internal OTR message
        if (newmessage == NULL) {
            return;
        }
    } else {
        newmessage = message;
    }
    if (strcmp(policy, "always") == 0 && !was_decrypted && !whitespace_base)
                {
                        char *otr_query_message = otr_start_query();
                        cons_show("Attempting to start OTR session...");
                        message_send(otr_query_message, from);
                }

    ui_incoming_msg(from, newmessage, NULL, priv);

    if (prefs_get_boolean(PREF_CHLOG) && !priv) {
        Jid *from_jid = jid_create(from);
        const char *jid = jabber_get_fulljid();
        Jid *jidp = jid_create(jid);

        if (!was_decrypted || (strcmp(prefs_get_string(PREF_OTR_LOG), "on") == 0)) {
            chat_log_chat(jidp->barejid, from_jid->barejid, newmessage, PROF_IN_LOG, NULL);
        } else if (strcmp(prefs_get_string(PREF_OTR_LOG), "redact") == 0) {
            chat_log_chat(jidp->barejid, from_jid->barejid, "[redacted]", PROF_IN_LOG, NULL);
        }

        jid_destroy(jidp);
        jid_destroy(from_jid);
    }

    if (!priv)
        otr_free_message(newmessage);
#else
    ui_incoming_msg(from, message, NULL, priv);

    if (prefs_get_boolean(PREF_CHLOG) && !priv) {
        Jid *from_jid = jid_create(from);
        const char *jid = jabber_get_fulljid();
        Jid *jidp = jid_create(jid);
        chat_log_chat(jidp->barejid, from_jid->barejid, message, PROF_IN_LOG, NULL);
        jid_destroy(jidp);
        jid_destroy(from_jid);
    }
#endif
}

void
handle_delayed_message(char *from, char *message, GTimeVal tv_stamp,
    gboolean priv)
{
    ui_incoming_msg(from, message, &tv_stamp, priv);

    if (prefs_get_boolean(PREF_CHLOG) && !priv) {
        Jid *from_jid = jid_create(from);
        const char *jid = jabber_get_fulljid();
        Jid *jidp = jid_create(jid);
        chat_log_chat(jidp->barejid, from_jid->barejid, message, PROF_IN_LOG, &tv_stamp);
        jid_destroy(jidp);
        jid_destroy(from_jid);
    }
}

void
handle_typing(char *from)
{
    ui_contact_typing(from);
    ui_current_page_off();
}

void
handle_gone(const char * const from)
{
    ui_recipient_gone(from);
    ui_current_page_off();
}

void
handle_subscription(const char *from, jabber_subscr_t type)
{
    switch (type) {
    case PRESENCE_SUBSCRIBE:
        /* TODO: auto-subscribe if needed */
        cons_show("Received authorization request from %s", from);
        log_info("Received authorization request from %s", from);
        ui_print_system_msg_from_recipient(from, "Authorization request, type '/sub allow' to accept or '/sub deny' to reject");
        ui_current_page_off();
        if (prefs_get_boolean(PREF_NOTIFY_SUB)) {
            notify_subscription(from);
        }
        break;
    case PRESENCE_SUBSCRIBED:
        cons_show("Subscription received from %s", from);
        log_info("Subscription received from %s", from);
        ui_print_system_msg_from_recipient(from, "Subscribed");
        ui_current_page_off();
        break;
    case PRESENCE_UNSUBSCRIBED:
        cons_show("%s deleted subscription", from);
        log_info("%s deleted subscription", from);
        ui_print_system_msg_from_recipient(from, "Unsubscribed");
        ui_current_page_off();
        break;
    default:
        /* unknown type */
        break;
    }
}

void
handle_contact_offline(char *barejid, char *resource, char *status)
{
    gboolean updated = roster_contact_offline(barejid, resource, status);

    if (resource != NULL && updated) {
        char *show_console = prefs_get_string(PREF_STATUSES_CONSOLE);
        char *show_chat_win = prefs_get_string(PREF_STATUSES_CHAT);
        Jid *jid = jid_create_from_bare_and_resource(barejid, resource);
        PContact contact = roster_get_contact(barejid);
        if (p_contact_subscription(contact) != NULL) {
            if (strcmp(p_contact_subscription(contact), "none") != 0) {

                // show in console if "all"
                if (g_strcmp0(show_console, "all") == 0) {
                    cons_show_contact_offline(contact, resource, status);

                // show in console of "online"
                } else if (g_strcmp0(show_console, "online") == 0) {
                    cons_show_contact_offline(contact, resource, status);
                }

                // show in chat win if "all"
                if (g_strcmp0(show_chat_win, "all") == 0) {
                    ui_chat_win_contact_offline(contact, resource, status);

                // show in char win if "online" and presence online
                } else if (g_strcmp0(show_chat_win, "online") == 0) {
                    ui_chat_win_contact_offline(contact, resource, status);
                }
            }
        }
        jid_destroy(jid);
    }
}

void
handle_contact_online(char *barejid, Resource *resource,
    GDateTime *last_activity)
{
    gboolean updated = roster_update_presence(barejid, resource, last_activity);

    if (updated) {
        char *show_console = prefs_get_string(PREF_STATUSES_CONSOLE);
        char *show_chat_win = prefs_get_string(PREF_STATUSES_CHAT);
        PContact contact = roster_get_contact(barejid);
        if (p_contact_subscription(contact) != NULL) {
            if (strcmp(p_contact_subscription(contact), "none") != 0) {

                // show in console if "all"
                if (g_strcmp0(show_console, "all") == 0) {
                    cons_show_contact_online(contact, resource, last_activity);

                // show in console of "online" and presence online
                } else if (g_strcmp0(show_console, "online") == 0 &&
                        resource->presence == RESOURCE_ONLINE) {
                    cons_show_contact_online(contact, resource, last_activity);

                }

                // show in chat win if "all"
                if (g_strcmp0(show_chat_win, "all") == 0) {
                    ui_chat_win_contact_online(contact, resource, last_activity);

                // show in char win if "online" and presence online
                } else if (g_strcmp0(show_chat_win, "online") == 0 &&
                        resource->presence == RESOURCE_ONLINE) {
                    ui_chat_win_contact_online(contact, resource, last_activity);
                }
            }
        }
    }
}

void
handle_leave_room(const char * const room)
{
    muc_leave_room(room);
}

void
handle_room_nick_change(const char * const room,
    const char * const nick)
{
    ui_room_nick_change(room, nick);
    ui_current_page_off();
}

void
handle_room_roster_complete(const char * const room)
{
    if (muc_room_is_autojoin(room)) {
        ui_room_join(room, FALSE);
    } else {
        ui_room_join(room, TRUE);
    }
    muc_remove_invite(room);
    muc_set_roster_received(room);
    GList *roster = muc_get_roster(room);
    ui_room_roster(room, roster, NULL);
    ui_current_page_off();
}

void
handle_room_member_presence(const char * const room,
    const char * const nick, const char * const show,
    const char * const status, const char * const caps_str)
{
    gboolean updated = muc_add_to_roster(room, nick, show, status, caps_str);

    if (updated) {
        char *muc_status_pref = prefs_get_string(PREF_STATUSES_MUC);
        if (g_strcmp0(muc_status_pref, "all") == 0) {
            ui_room_member_presence(room, nick, show, status);
            ui_current_page_off();
        }
    }
}

void
handle_room_member_online(const char * const room, const char * const nick,
    const char * const show, const char * const status,
    const char * const caps_str)
{
    muc_add_to_roster(room, nick, show, status, caps_str);

    char *muc_status_pref = prefs_get_string(PREF_STATUSES_MUC);
    if (g_strcmp0(muc_status_pref, "none") != 0) {
        ui_room_member_online(room, nick, show, status);
        ui_current_page_off();
    }
}

void
handle_room_member_offline(const char * const room, const char * const nick,
    const char * const show, const char * const status)
{
    muc_remove_from_roster(room, nick);

    char *muc_status_pref = prefs_get_string(PREF_STATUSES_MUC);
    if (g_strcmp0(muc_status_pref, "none") != 0) {
        ui_room_member_offline(room, nick);
        ui_current_page_off();
    }
}

void
handle_room_member_nick_change(const char * const room,
    const char * const old_nick, const char * const nick)
{
    ui_room_member_nick_change(room, old_nick, nick);
    ui_current_page_off();
}

void
handle_group_add(const char * const contact,
    const char * const group)
{
    ui_group_added(contact, group);
    ui_current_page_off();
}

void
handle_group_remove(const char * const contact,
    const char * const group)
{
    ui_group_removed(contact, group);
    ui_current_page_off();
}

void
handle_roster_remove(const char * const barejid)
{
    ui_roster_remove(barejid);
    ui_current_page_off();
}

void
handle_roster_add(const char * const barejid, const char * const name)
{
    ui_roster_add(barejid, name);
    ui_current_page_off();
}

void
handle_autoping_cancel(void)
{
    prefs_set_autoping(0);
    cons_show_error("Server ping not supported, autoping disabled.");
    ui_current_page_off();
}

void
handle_xmpp_stanza(const char * const msg)
{
    ui_handle_stanza(msg);
}<|MERGE_RESOLUTION|>--- conflicted
+++ resolved
@@ -211,46 +211,24 @@
     char *policy = prefs_get_string(PREF_OTR_POLICY);
     char *whitespace_base = strstr(message,OTRL_MESSAGE_TAG_BASE);
 
-
-   if (!priv) {
-<<<<<<< HEAD
+    if (!priv) {
         //check for OTR whitespace (opportunistic or always)
-        char *policy = prefs_get_string(PREF_OTR_POLICY);
         if (strcmp(policy, "opportunistic") == 0 || strcmp(policy, "always") == 0) {
-            char *whitespace_base = strstr(message,OTRL_MESSAGE_TAG_BASE);
             if (whitespace_base) {
                 if (strstr(message, OTRL_MESSAGE_TAG_V2) || strstr(message, OTRL_MESSAGE_TAG_V1)) {
                     // Remove whitespace pattern for proper display in UI
                     // Handle both BASE+TAGV1/2(16+8) and BASE+TAGV1+TAGV2(16+8+8)
-                    int tag_length = 24;
+                    int tag_length	=	24;
                     if (strstr(message, OTRL_MESSAGE_TAG_V2) && strstr(message, OTRL_MESSAGE_TAG_V1)) {
                         tag_length = 32;
                     }
                     memmove(whitespace_base, whitespace_base+tag_length, tag_length);
-                    log_debug("<%s>", message);
                     char *otr_query_message = otr_start_query();
                     cons_show("OTR Whitespace pattern detected. Attempting to start OTR session...");
                     message_send(otr_query_message, from);
                 }
             }
         }
-=======
-//check for OTR whitespace (opportunistic or always)
-    if (strcmp(policy, "opportunistic") == 0 || strcmp(policy, "always") == 0) {
-	if (whitespace_base) {
-		if (strstr(message, OTRL_MESSAGE_TAG_V2) || strstr(message, OTRL_MESSAGE_TAG_V1)) {
-			// Remove whitespace pattern for proper display in UI
-			// Handle both BASE+TAGV1/2(16+8) and BASE+TAGV1+TAGV2(16+8+8)
-			int tag_length	=	24;
-			if (strstr(message, OTRL_MESSAGE_TAG_V2) && strstr(message, OTRL_MESSAGE_TAG_V1)) tag_length = 32;
-			memmove(whitespace_base, whitespace_base+tag_length, tag_length);
-        		char *otr_query_message = otr_start_query();
-			cons_show("OTR Whitespace pattern detected. Attempting to start OTR session...");
-        		message_send(otr_query_message, from);
-			}
-		}
-	}
->>>>>>> e08ee67f
         newmessage = otr_decrypt_message(from, message, &was_decrypted);
 
         // internal OTR message
@@ -260,12 +238,11 @@
     } else {
         newmessage = message;
     }
-    if (strcmp(policy, "always") == 0 && !was_decrypted && !whitespace_base)
-                {
-                        char *otr_query_message = otr_start_query();
-                        cons_show("Attempting to start OTR session...");
-                        message_send(otr_query_message, from);
-                }
+    if (strcmp(policy, "always") == 0 && !was_decrypted && !whitespace_base) {
+        char *otr_query_message = otr_start_query();
+        cons_show("Attempting to start OTR session...");
+        message_send(otr_query_message, from);
+    }
 
     ui_incoming_msg(from, newmessage, NULL, priv);
 
