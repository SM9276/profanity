/*
 * database.c
 * vim: expandtab:ts=4:sts=4:sw=4
 *
 * Copyright (C) 2020 - 2022 Michael Vetter <jubalh@idoru.org>
 *
 * This file is part of Profanity.
 *
 * Profanity is free software: you can redistribute it and/or modify
 * it under the terms of the GNU General Public License as published by
 * the Free Software Foundation, either version 3 of the License, or
 * (at your option) any later version.
 *
 * Profanity is distributed in the hope that it will be useful,
 * but WITHOUT ANY WARRANTY; without even the implied warranty of
 * MERCHANTABILITY or FITNESS FOR A PARTICULAR PURPOSE.  See the
 * GNU General Public License for more details.
 *
 * You should have received a copy of the GNU General Public License
 * along with Profanity.  If not, see <https://www.gnu.org/licenses/>.
 *
 * In addition, as a special exception, the copyright holders give permission to
 * link the code of portions of this program with the OpenSSL library under
 * certain conditions as described in each individual source file, and
 * distribute linked combinations including the two.
 *
 * You must obey the GNU General Public License in all respects for all of the
 * code used other than OpenSSL. If you modify file(s) with this exception, you
 * may extend this exception to your version of the file(s), but you are not
 * obligated to do so. If you do not wish to do so, delete this exception
 * statement from your version. If you delete this exception statement from all
 * source files in the program, then also delete it here.
 *
 */

#include "config.h"

#include <sys/stat.h>
#include <sqlite3.h>
#include <glib.h>
#include <stdio.h>
#include <stdlib.h>
#include <string.h>
#include <errno.h>

#include "log.h"
#include "common.h"
#include "config/files.h"
<<<<<<< HEAD
#include "xmpp/xmpp.h"
#include "xmpp/message.h"
=======
#include "database.h"
>>>>>>> d692aec3

static sqlite3* g_chatlog_database;

static void _add_to_db(ProfMessage* message, char* type, const Jid* const from_jid, const Jid* const to_jid);
static char* _get_db_filename(ProfAccount* account);
static prof_msg_type_t _get_message_type_type(const char* const type);
static prof_enc_t _get_message_enc_type(const char* const encstr);

static char*
_get_db_filename(ProfAccount* account)
{
    return files_file_in_account_data_path(DIR_DATABASE, account->jid, "chatlog.db");
}

gboolean
log_database_init(ProfAccount* account)
{
    int ret = sqlite3_initialize();
    if (ret != SQLITE_OK) {
        log_error("Error initializing SQLite database: %d", ret);
        return FALSE;
    }

    char* filename = _get_db_filename(account);
    if (!filename) {
        return FALSE;
    }

    ret = sqlite3_open(filename, &g_chatlog_database);
    if (ret != SQLITE_OK) {
        const char* err_msg = sqlite3_errmsg(g_chatlog_database);
        log_error("Error opening SQLite database: %s", err_msg);
        free(filename);
        return FALSE;
    }

    char* err_msg;
    // id is the ID of DB the entry
    // from_jid is the senders jid
    // to_jid is the receivers jid
    // from_resource is the senders resource
    // to_jid is the receivers resource
    // message is the message text
    // timestamp the timestamp like "2020/03/24 11:12:14"
    // type is there to distinguish: message (chat), MUC message (muc), muc pm (mucpm)
    // stanza_id is the ID in <message>
    // archive_id is the stanza-id from from XEP-0359: Unique and Stable Stanza IDs used for XEP-0313: Message Archive Management
    // replace_id is the ID from XEP-0308: Last Message Correction
    // encryption is to distinguish: none, omemo, otr, pgp
    // marked_read is 0/1 whether a message has been marked as read via XEP-0333: Chat Markers
    char* query = "CREATE TABLE IF NOT EXISTS `ChatLogs` ( `id` INTEGER PRIMARY KEY AUTOINCREMENT, `from_jid` TEXT NOT NULL, `to_jid` TEXT NOT NULL, `from_resource` TEXT, `to_resource` TEXT, `message` TEXT, `timestamp` TEXT, `type` TEXT, `stanza_id` TEXT, `archive_id` TEXT, `replace_id` TEXT, `encryption` TEXT, `marked_read` INTEGER)";
    if (SQLITE_OK != sqlite3_exec(g_chatlog_database, query, NULL, 0, &err_msg)) {
        goto out;
    }

    query = "CREATE TABLE IF NOT EXISTS `DbVersion` ( `dv_id` INTEGER PRIMARY KEY, `version` INTEGER UNIQUE)";
    if (SQLITE_OK != sqlite3_exec(g_chatlog_database, query, NULL, 0, &err_msg)) {
        goto out;
    }

    query = "INSERT OR IGNORE INTO `DbVersion` (`version`) VALUES('1')";
    if (SQLITE_OK != sqlite3_exec(g_chatlog_database, query, NULL, 0, &err_msg)) {
        goto out;
    }

    log_debug("Initialized SQLite database: %s", filename);
    free(filename);
    return TRUE;

out:
    if (err_msg) {
        log_error("SQLite error: %s", err_msg);
        sqlite3_free(err_msg);
    } else {
        log_error("Unknown SQLite error");
    }
    free(filename);
    return FALSE;
}

void
log_database_close(void)
{
    if (g_chatlog_database) {
        sqlite3_close(g_chatlog_database);
        sqlite3_shutdown();
        g_chatlog_database = NULL;
    }
}

void
log_database_add_incoming(ProfMessage* message)
{
    if (message->to_jid) {
        _add_to_db(message, NULL, message->from_jid, message->to_jid);
    } else {
        Jid* myjid = jid_create(connection_get_fulljid());

        _add_to_db(message, NULL, message->from_jid, myjid);

        jid_destroy(myjid);
    }
}

static void
_log_database_add_outgoing(char* type, const char* const id, const char* const barejid, const char* const message, const char* const replace_id, prof_enc_t enc)
{
    ProfMessage* msg = message_init();

    msg->id = id ? strdup(id) : NULL;
    msg->from_jid = jid_create(barejid);
    msg->plain = message ? strdup(message) : NULL;
    msg->replace_id = replace_id ? strdup(replace_id) : NULL;
    msg->timestamp = g_date_time_new_now_local(); // TODO: get from outside. best to have whole ProfMessage from outside
    msg->enc = enc;

    Jid* myjid = jid_create(connection_get_fulljid());

    _add_to_db(msg, type, myjid, msg->from_jid); // TODO: myjid now in profmessage

    jid_destroy(myjid);
    message_free(msg);
}

void
log_database_add_outgoing_chat(const char* const id, const char* const barejid, const char* const message, const char* const replace_id, prof_enc_t enc)
{
    _log_database_add_outgoing("chat", id, barejid, message, replace_id, enc);
}

void
log_database_add_outgoing_muc(const char* const id, const char* const barejid, const char* const message, const char* const replace_id, prof_enc_t enc)
{
    _log_database_add_outgoing("muc", id, barejid, message, replace_id, enc);
}

void
log_database_add_outgoing_muc_pm(const char* const id, const char* const barejid, const char* const message, const char* const replace_id, prof_enc_t enc)
{
    _log_database_add_outgoing("mucpm", id, barejid, message, replace_id, enc);
}

// Get info (timestamp and stanza_id) of the first or last message in db
ProfMessage*
log_database_get_limits_info(const gchar* const contact_barejid, gboolean is_last)
{
    sqlite3_stmt* stmt = NULL;
    gchar* query;
    const char* jid = connection_get_fulljid();
    Jid* myjid = jid_create(jid);
    if (!myjid)
        return NULL;

    if (is_last) {
        query = sqlite3_mprintf("SELECT * FROM (SELECT `archive_id`, `timestamp` from `ChatLogs` WHERE (`from_jid` = '%q' AND `to_jid` = '%q') OR (`from_jid` = '%q' AND `to_jid` = '%q') ORDER BY `timestamp` DESC LIMIT 1) ORDER BY `timestamp` ASC;", contact_barejid, myjid->barejid, myjid->barejid, contact_barejid);
    } else {
        query = sqlite3_mprintf("SELECT * FROM (SELECT `archive_id`, `timestamp` from `ChatLogs` WHERE (`from_jid` = '%q' AND `to_jid` = '%q') OR (`from_jid` = '%q' AND `to_jid` = '%q') ORDER BY `timestamp` ASC LIMIT 1) ORDER BY `timestamp` ASC;", contact_barejid, myjid->barejid, myjid->barejid, contact_barejid);
    }

    if (!query) {
        log_error("log_database_get_last_info(): SQL query. could not allocate memory");
        return NULL;
    }

    jid_destroy(myjid);

    int rc = sqlite3_prepare_v2(g_chatlog_database, query, -1, &stmt, NULL);
    if (rc != SQLITE_OK) {
        log_error("log_database_get_last_info(): unknown SQLite error");
        return NULL;
    }

    ProfMessage* msg = message_init();

    if (sqlite3_step(stmt) == SQLITE_ROW) {
        char* archive_id = (char*)sqlite3_column_text(stmt, 0);
        char* date = (char*)sqlite3_column_text(stmt, 1);

        msg->stanzaid = strdup(archive_id);
        msg->timestamp = g_date_time_new_from_iso8601(date, NULL);
    }
    sqlite3_finalize(stmt);
    sqlite3_free(query);

    return msg;
}

// Query previous chats, constraints start_time and end_time. If end_time is
// null the current time is used. from_start gets first few messages if true
// otherwise the last ones. Flip flips the order of the results
GSList*
log_database_get_previous_chat(const gchar* const contact_barejid, char* start_time, char* end_time, gboolean from_start, gboolean flip)
{
    sqlite3_stmt* stmt = NULL;
    gchar* query;
    const char* jid = connection_get_fulljid();
    Jid* myjid = jid_create(jid);
    if (!myjid)
        return NULL;

<<<<<<< HEAD
    query = sqlite3_mprintf("SELECT * FROM (SELECT `message`, `timestamp`, `from_jid`, `type`, `encryption` from `ChatLogs` WHERE (`from_jid` = '%q' AND `to_jid` = '%q') OR (`from_jid` = '%q' AND `to_jid` = '%q') ORDER BY `timestamp` DESC LIMIT 10) ORDER BY `timestamp` ASC;", contact_barejid, myjid->barejid, myjid->barejid, contact_barejid);
=======
    // Flip order when querying older pages
    gchar* sort1 = from_start ? "ASC" : "DESC";
    gchar* sort2 = !flip ? "ASC" : "DESC";
    GDateTime* now = g_date_time_new_now_local();
    gchar* end_date_fmt = end_time ? end_time : g_date_time_format_iso8601(now);
    query = sqlite3_mprintf("SELECT * FROM (SELECT COALESCE(B.`message`, A.`message`) AS message, A.`timestamp`, A.`from_jid`, A.`type` from `ChatLogs` AS A LEFT JOIN `ChatLogs` AS B ON A.`stanza_id` = B.`replace_id` WHERE A.`replace_id` = '' AND ((A.`from_jid` = '%q' AND A.`to_jid` = '%q') OR (A.`from_jid` = '%q' AND A.`to_jid` = '%q')) AND A.`timestamp` < '%q' AND (%Q IS NULL OR A.`timestamp` > %Q) ORDER BY A.`timestamp` %s LIMIT %d) ORDER BY `timestamp` %s;", contact_barejid, myjid->barejid, myjid->barejid, contact_barejid, end_date_fmt, start_time, start_time, sort1, MESSAGES_TO_RETRIEVE, sort2);

    g_date_time_unref(now);
    g_free(end_date_fmt);

>>>>>>> d692aec3
    if (!query) {
        log_error("log_database_get_previous_chat(): SQL query. could not allocate memory");
        return NULL;
    }

    jid_destroy(myjid);

    int rc = sqlite3_prepare_v2(g_chatlog_database, query, -1, &stmt, NULL);
    if (rc != SQLITE_OK) {
        log_error("log_database_get_previous_chat(): unknown SQLite error");
        return NULL;
    }

    GSList* history = NULL;

    while (sqlite3_step(stmt) == SQLITE_ROW) {
        // TODO: also save to jid. since now part of profmessage
        char* message = (char*)sqlite3_column_text(stmt, 0);
        char* date = (char*)sqlite3_column_text(stmt, 1);
        char* from = (char*)sqlite3_column_text(stmt, 2);
        char* type = (char*)sqlite3_column_text(stmt, 3);
        char* encryption = (char*)sqlite3_column_text(stmt, 3);

        ProfMessage* msg = message_init();
        msg->from_jid = jid_create(from);
        msg->plain = strdup(message);
        msg->timestamp = g_date_time_new_from_iso8601(date, NULL);
        msg->type = _get_message_type_type(type);
        msg->enc = _get_message_enc_type(encryption);

        history = g_slist_append(history, msg);
    }
    sqlite3_finalize(stmt);
    sqlite3_free(query);

    return history;
}

static const char*
_get_message_type_str(prof_msg_type_t type)
{
    switch (type) {
    case PROF_MSG_TYPE_CHAT:
        return "chat";
    case PROF_MSG_TYPE_MUC:
        return "muc";
    case PROF_MSG_TYPE_MUCPM:
        return "mucpm";
    case PROF_MSG_TYPE_UNINITIALIZED:
        return NULL;
    }
    return NULL;
}

static prof_msg_type_t
_get_message_type_type(const char* const type)
{
    if (g_strcmp0(type, "chat") == 0) {
        return PROF_MSG_TYPE_CHAT;
    } else if (g_strcmp0(type, "muc") == 0) {
        return PROF_MSG_TYPE_MUC;
    } else if (g_strcmp0(type, "mucpm") == 0) {
        return PROF_MSG_TYPE_MUCPM;
    } else {
        return PROF_MSG_TYPE_UNINITIALIZED;
    }
}

static const char*
_get_message_enc_str(prof_enc_t enc)
{
    switch (enc) {
    case PROF_MSG_ENC_OX:
        return "ox";
    case PROF_MSG_ENC_PGP:
        return "pgp";
    case PROF_MSG_ENC_OTR:
        return "otr";
    case PROF_MSG_ENC_OMEMO:
        return "omemo";
    case PROF_MSG_ENC_NONE:
        return "none";
    }

    return "none";
}

static prof_enc_t
_get_message_enc_type(const char* const encstr)
{
    if (g_strcmp0(encstr, "ox") == 0) {
        return PROF_MSG_ENC_OX;
    } else if (g_strcmp0(encstr, "pgp") == 0) {
        return PROF_MSG_ENC_PGP;
    } else if (g_strcmp0(encstr, "otr") == 0) {
        return PROF_MSG_ENC_OTR;
    } else if (g_strcmp0(encstr, "omemo") == 0) {
        return PROF_MSG_ENC_OMEMO;
    }

    return PROF_MSG_ENC_NONE;
}

static void
_add_to_db(ProfMessage* message, char* type, const Jid* const from_jid, const Jid* const to_jid)
{
    if (!g_chatlog_database) {
        log_debug("log_database_add() called but db is not initialized");
        return;
    }

    char* err_msg;
    gchar* query;
    gchar* date_fmt;

    if (message->timestamp) {
        date_fmt = g_date_time_format_iso8601(message->timestamp);
    } else {
        GDateTime* dt = g_date_time_new_now_local();
        date_fmt = g_date_time_format_iso8601(dt);
        g_date_time_unref(dt);
    }

    const char* enc = _get_message_enc_str(message->enc);

    if (!type) {
        type = (char*)_get_message_type_str(message->type);
    }

    query = sqlite3_mprintf("INSERT INTO `ChatLogs` (`from_jid`, `from_resource`, `to_jid`, `to_resource`, `message`, `timestamp`, `stanza_id`, `archive_id`, `replace_id`, `type`, `encryption`) SELECT '%q', '%q', '%q', '%q', '%q', '%q', '%q', '%q', '%q', '%q', '%q' WHERE NOT EXISTS (SELECT 1 FROM `ChatLogs` WHERE (`archive_id` = '%q' AND `archive_id` != '') OR (`stanza_id` = '%q' AND `stanza_id` != ''))",
                            from_jid->barejid,
                            from_jid->resourcepart ? from_jid->resourcepart : "",
                            to_jid->barejid,
                            to_jid->resourcepart ? to_jid->resourcepart : "",
                            message->plain ? message->plain : "",
                            date_fmt ? date_fmt : "",
                            message->id ? message->id : "",
                            message->stanzaid ? message->stanzaid : "",
                            message->replace_id ? message->replace_id : "",
                            type ? type : "",
                            enc ? enc : "",
                            message->stanzaid ? message->stanzaid : "",
                            message->id ? message->id : "");
    if (!query) {
        log_error("log_database_add(): SQL query. could not allocate memory");
        return;
    }
    g_free(date_fmt);

    if (SQLITE_OK != sqlite3_exec(g_chatlog_database, query, NULL, 0, &err_msg)) {
        if (err_msg) {
            log_error("SQLite error: %s", err_msg);
            sqlite3_free(err_msg);
        } else {
            log_error("Unknown SQLite error");
        }
    }
    sqlite3_free(query);
}<|MERGE_RESOLUTION|>--- conflicted
+++ resolved
@@ -46,12 +46,9 @@
 #include "log.h"
 #include "common.h"
 #include "config/files.h"
-<<<<<<< HEAD
+#include "database.h"
 #include "xmpp/xmpp.h"
 #include "xmpp/message.h"
-=======
-#include "database.h"
->>>>>>> d692aec3
 
 static sqlite3* g_chatlog_database;
 
@@ -252,20 +249,16 @@
     if (!myjid)
         return NULL;
 
-<<<<<<< HEAD
-    query = sqlite3_mprintf("SELECT * FROM (SELECT `message`, `timestamp`, `from_jid`, `type`, `encryption` from `ChatLogs` WHERE (`from_jid` = '%q' AND `to_jid` = '%q') OR (`from_jid` = '%q' AND `to_jid` = '%q') ORDER BY `timestamp` DESC LIMIT 10) ORDER BY `timestamp` ASC;", contact_barejid, myjid->barejid, myjid->barejid, contact_barejid);
-=======
     // Flip order when querying older pages
     gchar* sort1 = from_start ? "ASC" : "DESC";
     gchar* sort2 = !flip ? "ASC" : "DESC";
     GDateTime* now = g_date_time_new_now_local();
     gchar* end_date_fmt = end_time ? end_time : g_date_time_format_iso8601(now);
-    query = sqlite3_mprintf("SELECT * FROM (SELECT COALESCE(B.`message`, A.`message`) AS message, A.`timestamp`, A.`from_jid`, A.`type` from `ChatLogs` AS A LEFT JOIN `ChatLogs` AS B ON A.`stanza_id` = B.`replace_id` WHERE A.`replace_id` = '' AND ((A.`from_jid` = '%q' AND A.`to_jid` = '%q') OR (A.`from_jid` = '%q' AND A.`to_jid` = '%q')) AND A.`timestamp` < '%q' AND (%Q IS NULL OR A.`timestamp` > %Q) ORDER BY A.`timestamp` %s LIMIT %d) ORDER BY `timestamp` %s;", contact_barejid, myjid->barejid, myjid->barejid, contact_barejid, end_date_fmt, start_time, start_time, sort1, MESSAGES_TO_RETRIEVE, sort2);
+    query = sqlite3_mprintf("SELECT * FROM (SELECT COALESCE(B.`message`, A.`message`) AS message, A.`timestamp`, A.`from_jid`, A.`type` A.`encryption` from `ChatLogs` AS A LEFT JOIN `ChatLogs` AS B ON A.`stanza_id` = B.`replace_id` WHERE A.`replace_id` = '' AND ((A.`from_jid` = '%q' AND A.`to_jid` = '%q') OR (A.`from_jid` = '%q' AND A.`to_jid` = '%q')) AND A.`timestamp` < '%q' AND (%Q IS NULL OR A.`timestamp` > %Q) ORDER BY A.`timestamp` %s LIMIT %d) ORDER BY `timestamp` %s;", contact_barejid, myjid->barejid, myjid->barejid, contact_barejid, end_date_fmt, start_time, start_time, sort1, MESSAGES_TO_RETRIEVE, sort2);
 
     g_date_time_unref(now);
     g_free(end_date_fmt);
 
->>>>>>> d692aec3
     if (!query) {
         log_error("log_database_get_previous_chat(): SQL query. could not allocate memory");
         return NULL;
