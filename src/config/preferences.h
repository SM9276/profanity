--- conflicted
+++ resolved
@@ -176,12 +176,9 @@
     PREF_URL_SAVE_CMD,
     PREF_COMPOSE_EDITOR,
     PREF_SILENCE_NON_ROSTER,
-<<<<<<< HEAD
     PREF_OUTGOING_STAMP,
     PREF_INCOMING_STAMP,
-=======
     PREF_NOTIFY_ROOM_OFFLINE,
->>>>>>> 066df7f7
 } preference_t;
 
 typedef struct prof_alias_t
